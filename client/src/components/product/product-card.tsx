import { Product } from "@/lib/types";
import { Plus, Minus } from "lucide-react";
import { useLocation } from "wouter";
import { useCart } from "@/hooks/use-cart";
import { haptic } from "@/lib/haptic-utils";

interface ProductCardProps {
  product: Product;
  onClick?: (productId: string) => void;
}

export default function ProductCard({ product, onClick }: ProductCardProps) {
  const [, navigate] = useLocation();

  const { cartItems, addToCart, updateCartItem, removeFromCart } = useCart();

  const cartItem = cartItems?.find(item => item.productId === product.id);
  const isInCart = !!cartItem;
  const cartQuantity = cartItem?.quantity || 0;

  const tagSource = [
    isInCart ? "In your cart" : null,
    product.category,
    product.classification,
    product.brand,
  ].filter((value): value is string => Boolean(value));

  const tagLabels = Array.from(new Set(tagSource)).slice(0, 3);
  const tagPalette = ["tag--green", "tag--yellow", "tag--purple"];

  const badgeLabel =
    product.classification ||
    product.category ||
    (product.stock < 6 ? `Only ${product.stock} left` : undefined);

  const description = product.description
    ? product.description
        .replace(/[#*_`~>\[\]]/g, "")
        .replace(/\s+/g, " ")
        .trim()
    : "";

  const summary = description || product.brand || "A cheerful treat crafted for curious taste buds.";
  const displaySummary = summary.length > 120 ? `${summary.slice(0, 117)}…` : summary;

  const handleCardNavigation = () => {
    if (onClick) {
      onClick(product.id);
    } else {
      sessionStorage.setItem("productsScrollPosition", window.scrollY.toString());
      navigate(`/product/${product.id}`);
    }
  };

  const handleIncreaseQuantity = () => {
    if (cartItem && cartItem.quantity < 10) {
      haptic.add(); // Medium haptic for adding quantity
      updateCartItem.mutate({
        productId: product.id,
        quantity: cartItem.quantity + 1
      });
    }
  };

  const handleDecreaseQuantity = () => {
    if (cartItem) {
      haptic.tap(); // Light haptic for decreasing quantity
      if (cartItem.quantity === 1) {
        removeFromCart.mutate(product.id);
      } else {
        updateCartItem.mutate({
          productId: product.id,
          quantity: cartItem.quantity - 1
        });
      }
    }
  };

  const controlBaseClasses =
    "h-7 md:h-8 w-[76px] md:w-[88px] rounded-md bg-primary hover:bg-primary/90 text-white transition-all duration-200 border border-transparent box-border font-semibold text-[11px] md:text-xs outline-none active:bg-primary/80 disabled:opacity-50 disabled:cursor-not-allowed";
  const controlFocusRingClasses =
    "focus-visible:ring-2 focus-visible:ring-white focus-visible:ring-offset-1 focus-visible:ring-offset-transparent";

  return (
    <div
      className="group cursor-pointer"
      data-testid={`product-card-${product.id}`}
    >
      {/* Image Container - Minimal design */}
      <div className="relative bg-gray-50 rounded overflow-hidden border border-gray-200" onClick={handleCardNavigation}>
        {badgeLabel && (
          <span className="absolute top-2 left-2 text-[10px] font-semibold px-2 py-0.5 rounded bg-white/95 backdrop-blur-sm text-gray-700 z-10 border border-gray-200" data-testid={`product-badge-${product.id}`}>
            {badgeLabel}
          </span>
        )}
        <img
          src={
            product.displayImageUrl ||
            product.imageUrl ||
            `https://images.unsplash.com/photo-1511707171634-5f897ff02aa9?ixlib=rb-4.0.3&auto=format&fit=crop&w=400&h=300`
          }
          alt={product.name}
          className="w-full aspect-square object-cover group-hover:scale-105 transition-transform duration-300"
          data-testid={`product-image-${product.id}`}
        />
      </div>

      {/* Flat Info Section - Instagram style */}
      <div className="pt-1.5 pb-0.5 space-y-0.5" onClick={handleCardNavigation}>
        <h3 className="text-xs font-normal text-gray-900 leading-tight line-clamp-2 min-h-[2.4rem]" data-testid={`product-name-${product.id}`}>
          {product.name}
        </h3>
        
        <div className="flex items-center gap-1.5">
          <span className="text-sm font-bold text-gray-900" data-testid={`product-price-${product.id}`}>
            ₹{parseFloat(product.price).toFixed(2)}
          </span>
          
          {/* Minimal add button - responsive dimensions */}
<<<<<<< HEAD
          <div onClick={(e) => e.stopPropagation()} className="ml-auto flex-none h-7 md:h-8 !min-w-[76px] w-[76px] md:!min-w-[88px] md:w-[88px]">
            {cartQuantity > 0 ? (
              <div className="flex items-center bg-primary hover:bg-primary/90 rounded-md h-7 md:h-8 w-[76px] md:w-[88px] !min-w-[76px] md:!min-w-[88px] transition-all duration-200 border border-transparent box-border overflow-visible relative focus-within:ring-2 focus-within:ring-white focus-within:ring-offset-1 focus-within:ring-offset-transparent">
=======
          <div onClick={(e) => e.stopPropagation()} className="ml-auto h-7 md:h-8">
            {cartQuantity > 0 ? (
              <div
                className={`${controlBaseClasses} flex items-stretch overflow-hidden relative divide-x divide-white/20 focus-within:ring-2 focus-within:ring-white focus-within:ring-offset-1 focus-within:ring-offset-transparent`}
              >
>>>>>>> 7b980aed
                <button
                  type="button"
                  className="flex-1 h-full rounded-l-md bg-white/0 hover:bg-white/20 flex items-center justify-center transition-colors outline-none active:bg-white/30 disabled:opacity-50 disabled:cursor-not-allowed"
                  onClick={(e) => {
                    e.stopPropagation();
                    handleDecreaseQuantity();
                  }}
                  disabled={updateCartItem.isPending || removeFromCart.isPending}
                  data-testid={`button-decrease-quantity-${product.id}`}
                  aria-label={`Decrease quantity of ${product.name}`}
                >
                  <Minus size={12} className="text-white" />
                </button>
                <span
                  className="flex-1 text-center font-semibold text-[11px] md:text-xs text-white"
                  data-testid={`cart-quantity-${product.id}`}
                >
                  {cartQuantity}
                </span>
                <button
                  type="button"
                  className="flex-1 h-full rounded-r-md bg-white/0 hover:bg-white/20 flex items-center justify-center transition-colors outline-none active:bg-white/30 disabled:opacity-50 disabled:cursor-not-allowed"
                  onClick={(e) => {
                    e.stopPropagation();
                    handleIncreaseQuantity();
                  }}
                  disabled={updateCartItem.isPending || cartQuantity >= 10}
                  data-testid={`button-increase-quantity-${product.id}`}
                  aria-label={`Increase quantity of ${product.name}`}
                >
                  <Plus size={12} className="text-white" />
                </button>
              </div>
            ) : (
              <button
                type="button"
<<<<<<< HEAD
                className="h-7 md:h-8 w-[76px] md:w-[88px] !min-w-[76px] md:!min-w-[88px] rounded-md bg-primary hover:bg-primary/90 text-white transition-all duration-200 flex items-center justify-center border border-transparent box-border font-semibold text-[11px] md:text-xs outline-none focus-visible:ring-2 focus-visible:ring-white focus-visible:ring-offset-1 focus-visible:ring-offset-transparent active:bg-primary/80 disabled:opacity-50 disabled:cursor-not-allowed"
=======
                className={`${controlBaseClasses} ${controlFocusRingClasses} flex items-center justify-center`}
>>>>>>> 7b980aed
                onClick={(e) => {
                  e.stopPropagation();
                  haptic.add();
                  addToCart.mutate({
                    productId: product.id,
                    quantity: 1,
                    product,
                  });
                }}
                disabled={addToCart.isPending}
                data-testid={`button-add-to-cart-${product.id}`}
                aria-label={`Add ${product.name} to cart`}
              >
                Add
              </button>
            )}
          </div>
        </div>
      </div>
    </div>
  );
}<|MERGE_RESOLUTION|>--- conflicted
+++ resolved
@@ -117,17 +117,11 @@
           </span>
           
           {/* Minimal add button - responsive dimensions */}
-<<<<<<< HEAD
-          <div onClick={(e) => e.stopPropagation()} className="ml-auto flex-none h-7 md:h-8 !min-w-[76px] w-[76px] md:!min-w-[88px] md:w-[88px]">
-            {cartQuantity > 0 ? (
-              <div className="flex items-center bg-primary hover:bg-primary/90 rounded-md h-7 md:h-8 w-[76px] md:w-[88px] !min-w-[76px] md:!min-w-[88px] transition-all duration-200 border border-transparent box-border overflow-visible relative focus-within:ring-2 focus-within:ring-white focus-within:ring-offset-1 focus-within:ring-offset-transparent">
-=======
           <div onClick={(e) => e.stopPropagation()} className="ml-auto h-7 md:h-8">
             {cartQuantity > 0 ? (
               <div
                 className={`${controlBaseClasses} flex items-stretch overflow-hidden relative divide-x divide-white/20 focus-within:ring-2 focus-within:ring-white focus-within:ring-offset-1 focus-within:ring-offset-transparent`}
               >
->>>>>>> 7b980aed
                 <button
                   type="button"
                   className="flex-1 h-full rounded-l-md bg-white/0 hover:bg-white/20 flex items-center justify-center transition-colors outline-none active:bg-white/30 disabled:opacity-50 disabled:cursor-not-allowed"
@@ -164,11 +158,7 @@
             ) : (
               <button
                 type="button"
-<<<<<<< HEAD
-                className="h-7 md:h-8 w-[76px] md:w-[88px] !min-w-[76px] md:!min-w-[88px] rounded-md bg-primary hover:bg-primary/90 text-white transition-all duration-200 flex items-center justify-center border border-transparent box-border font-semibold text-[11px] md:text-xs outline-none focus-visible:ring-2 focus-visible:ring-white focus-visible:ring-offset-1 focus-visible:ring-offset-transparent active:bg-primary/80 disabled:opacity-50 disabled:cursor-not-allowed"
-=======
                 className={`${controlBaseClasses} ${controlFocusRingClasses} flex items-center justify-center`}
->>>>>>> 7b980aed
                 onClick={(e) => {
                   e.stopPropagation();
                   haptic.add();
