import { sql, relations } from "drizzle-orm";
import {
  pgTable,
  text,
  varchar,
  integer,
  decimal,
  boolean,
  timestamp,
  jsonb,
  primaryKey,
  uniqueIndex,
} from "drizzle-orm/pg-core";
import { createInsertSchema } from "drizzle-zod";
import { z } from "zod";

// Users table - created via OTP verification during checkout
export const users = pgTable("users", {
  id: varchar("id").primaryKey().default(sql`gen_random_uuid()`),
  phone: varchar("phone", { length: 15 }).notNull().unique(),
  name: varchar("name", { length: 255 }),
  email: varchar("email", { length: 255 }),
  password: varchar("password", { length: 255 }), // Optional for password login
  address: text("address"),
  city: varchar("city", { length: 100 }),
  pincode: varchar("pincode", { length: 10 }),
  createdAt: timestamp("created_at").defaultNow(),
  updatedAt: timestamp("updated_at").defaultNow(),
});

// Products table - max 10 products with enhanced fields
export const products = pgTable("products", {
  id: varchar("id").primaryKey().default(sql`gen_random_uuid()`),
  name: varchar("name", { length: 255 }).notNull(),
  brand: varchar("brand", { length: 255 }),
  classification: varchar("classification", { length: 255 }),
  category: varchar("category", { length: 255 }),
  description: text("description"),
  price: decimal("price", { precision: 10, scale: 2 }).notNull(),
  imageUrl: text("image_url"), // Primary image for backward compatibility
  images: text("images").array().default([]), // Array of image URLs (max 5)
  displayImageUrl: text("display_image_url"), // Selected display image from the images array
  stock: integer("stock").default(0).notNull(),
  isActive: boolean("is_active").default(true),
  createdAt: timestamp("created_at").defaultNow(),
  updatedAt: timestamp("updated_at").defaultNow(),
});


// Influencers table - supporting both OTP and password authentication
export const influencers = pgTable("influencers", {
  id: varchar("id").primaryKey().default(sql`gen_random_uuid()`),
  name: varchar("name", { length: 255 }).notNull(),
  phone: varchar("phone", { length: 15 }).notNull().unique(),
  email: varchar("email", { length: 255 }),
  password: varchar("password", { length: 255 }), // Optional for password login
  isActive: boolean("is_active").default(true),
  createdAt: timestamp("created_at").defaultNow(),
  updatedAt: timestamp("updated_at").defaultNow(),
});

// Admin table - supporting both OTP and password authentication
export const admins = pgTable("admins", {
  id: varchar("id").primaryKey().default(sql`gen_random_uuid()`),
  name: varchar("name", { length: 255 }).notNull(),
  username: varchar("username", { length: 100 }), // Optional for legacy support
  phone: varchar("phone", { length: 15 }).notNull().unique(),
  email: varchar("email", { length: 255 }),
  password: varchar("password", { length: 255 }), // Optional for password login
  isActive: boolean("is_active").default(true),
  createdAt: timestamp("created_at").defaultNow(),
  updatedAt: timestamp("updated_at").defaultNow(),
});

// OTP table for authentication
export const otps = pgTable("otps", {
  id: varchar("id").primaryKey().default(sql`gen_random_uuid()`),
  phone: varchar("phone", { length: 15 }).notNull(),
  otp: varchar("otp", { length: 64 }).notNull(), // Hashed OTP or session ID for 2Factor
  userType: varchar("user_type", { length: 20 }).notNull(), // 'buyer', 'influencer', 'admin'
  expiresAt: timestamp("expires_at").notNull(),
  isUsed: boolean("is_used").default(false),
  attempts: integer("attempts").default(0), // Track failed verification attempts
  createdAt: timestamp("created_at").defaultNow(),
});

// App Settings table for admin configuration
export const appSettings = pgTable("app_settings", {
  id: varchar("id").primaryKey().default(sql`gen_random_uuid()`),
  key: varchar("key", { length: 100 }).notNull().unique(),
  value: text("value").notNull(),
  description: text("description"),
  category: varchar("category", { length: 50 }).default("general"),
  updatedBy: varchar("updated_by", { length: 255 }),
  createdAt: timestamp("created_at").defaultNow(),
  updatedAt: timestamp("updated_at").defaultNow(),
});

// Offers/Coupons table with advanced features
export const offers = pgTable("offers", {
  id: varchar("id").primaryKey().default(sql`gen_random_uuid()`),
  code: varchar("code", { length: 50 }).notNull().unique(),
  name: varchar("name", { length: 255 }),
  discountType: varchar("discount_type", { length: 20 }).notNull(), // 'percentage' or 'flat'
  discountValue: decimal("discount_value", { precision: 10, scale: 2 }).notNull(),
  maxDiscount: decimal("max_discount", { precision: 10, scale: 2 }), // for percentage discounts
  minCartValue: decimal("min_cart_value", { precision: 10, scale: 2 }).default(sql`'0'`),
  globalUsageLimit: integer("global_usage_limit"),
  perUserUsageLimit: integer("per_user_usage_limit").default(1),
  currentUsage: integer("current_usage").default(0),
  isActive: boolean("is_active").default(true),
  startDate: timestamp("start_date"),
  endDate: timestamp("end_date"),
  influencerId: varchar("influencer_id").references(() => influencers.id),
  createdAt: timestamp("created_at").defaultNow(),
});

// Orders table - Updated for provider-agnostic payments
export const orders = pgTable("orders", {
  id: varchar("id").primaryKey().default(sql`gen_random_uuid()`),
  tenantId: varchar("tenant_id").notNull().default('default'), // Single tenant app
  userId: varchar("user_id").references(() => users.id).notNull(),
  currency: varchar("currency", { length: 3 }).notNull().default('INR'),
  amountMinor: integer("amount_minor").notNull(), // Amount in smallest currency unit (paise for INR)
  status: varchar("status", { length: 50 }).notNull().default('pending'), // pending|paid|partially_refunded|refunded|cancelled
  paymentStatus: varchar("payment_status", { length: 50 })
    .notNull()
    .default('pending'), // pending|processing|paid|failed
  paymentFailedAt: timestamp("payment_failed_at"),
  paymentMethod: varchar("payment_method", { length: 50 })
    .notNull()
    .default('unselected'), // cod|upi|card|netbanking|wallet|unselected
  // Legacy fields for backward compatibility
  subtotal: decimal("subtotal", { precision: 10, scale: 2 }).notNull(),
  discountAmount: decimal("discount_amount", { precision: 10, scale: 2 }).default(sql`'0'`),
  shippingCharge: decimal("shipping_charge", { precision: 10, scale: 2 }).default(sql`'50'`),
  total: decimal("total", { precision: 10, scale: 2 }).notNull(),
  offerId: varchar("offer_id").references(() => offers.id),
  deliveryAddressId: varchar("delivery_address_id").references(() => userAddresses.id).notNull(),
  createdAt: timestamp("created_at").defaultNow(),
  updatedAt: timestamp("updated_at").defaultNow(),
});

// Order items table
export const orderItems = pgTable("order_items", {
  id: varchar("id").primaryKey().default(sql`gen_random_uuid()`),
  orderId: varchar("order_id").references(() => orders.id).notNull(),
  productId: varchar("product_id").references(() => products.id).notNull(),
  quantity: integer("quantity").notNull(),
  price: decimal("price", { precision: 10, scale: 2 }).notNull(),
});

// Cart items table (session-based)
export const cartItems = pgTable("cart_items", {
  id: varchar("id").primaryKey().default(sql`gen_random_uuid()`),
  sessionId: varchar("session_id").notNull(),
  productId: varchar("product_id").references(() => products.id).notNull(),
  quantity: integer("quantity").notNull(),
  createdAt: timestamp("created_at").defaultNow(),
  updatedAt: timestamp("updated_at").defaultNow(),
});

// User addresses table - supports multiple addresses per user
export const userAddresses = pgTable("user_addresses", {
  id: varchar("id").primaryKey().default(sql`gen_random_uuid()`),
  userId: varchar("user_id").references(() => users.id).notNull(),
  name: varchar("name", { length: 255 }).notNull(), // Address name (e.g., "Home", "Office")
  address: text("address").notNull(),
  city: varchar("city", { length: 100 }).notNull(),
  pincode: varchar("pincode", { length: 10 }).notNull(),
  isPreferred: boolean("is_preferred").default(false),
  createdAt: timestamp("created_at").defaultNow(),
  updatedAt: timestamp("updated_at").defaultNow(),
});

// Shipping rules table - for managing shipping charges based on products, locations, and order values
export const shippingRules = pgTable("shipping_rules", {
  id: varchar("id").primaryKey().default(sql`gen_random_uuid()`),
  name: varchar("name", { length: 255 }).notNull(),
  description: text("description"),
  type: varchar("type", { length: 50 }).notNull(), // 'product_based' or 'location_value_based'
  shippingCharge: decimal("shipping_charge", { precision: 10, scale: 2 }).notNull(),
  isEnabled: boolean("is_enabled").default(true),
  priority: integer("priority").default(0), // Higher priority rules are evaluated first
  conditions: jsonb("conditions").notNull(), // JSON object storing rule conditions
  createdAt: timestamp("created_at").defaultNow(),
  updatedAt: timestamp("updated_at").defaultNow(),
});

// Provider-agnostic payment system tables following TASK 1 specification

// Payments table - tracks individual payment attempts
export const payments = pgTable("payments", {
  id: varchar("id").primaryKey().default(sql`gen_random_uuid()`),
  tenantId: varchar("tenant_id").notNull().default('default'),
  orderId: varchar("order_id").references(() => orders.id).notNull(),
  provider: varchar("provider", { length: 50 }).notNull(), // razorpay|payu|ccavenue|cashfree|paytm|billdesk|phonepe|stripe
  environment: varchar("environment", { length: 10 }).notNull(), // test|live
  providerPaymentId: varchar("provider_payment_id"),
  providerOrderId: varchar("provider_order_id"),
  providerTransactionId: varchar("provider_transaction_id", { length: 255 }),
  providerReferenceId: varchar("provider_reference_id", { length: 255 }),
  amountAuthorizedMinor: integer("amount_authorized_minor"),
  amountCapturedMinor: integer("amount_captured_minor").default(0),
  amountRefundedMinor: integer("amount_refunded_minor").default(0),
  currency: varchar("currency", { length: 3 }).notNull().default('INR'),
  status: varchar("status", { length: 50 }).notNull().default('created'), // created|requires_action|authorized|captured|failed|cancelled
  failureCode: varchar("failure_code", { length: 100 }),
  failureMessage: text("failure_message"),
  methodKind: varchar("method_kind", { length: 50 }), // card|upi|netbanking|wallet
  methodBrand: varchar("method_brand", { length: 50 }), // visa|mastercard|amex|etc
  last4: varchar("last4", { length: 4 }), // Last 4 digits of card
  upiPayerHandle: varchar("upi_payer_handle", { length: 255 }),
  upiUtr: varchar("upi_utr", { length: 100 }),
  upiInstrumentVariant: varchar("upi_instrument_variant", { length: 50 }),
  receiptUrl: text("receipt_url"),
  createdAt: timestamp("created_at").defaultNow(),
  updatedAt: timestamp("updated_at").defaultNow(),
}, (table) => ({
  uniqueProviderPayment: uniqueIndex("payments_provider_payment_unique")
    .on(table.provider, table.providerPaymentId)
    .where(sql`${table.providerPaymentId} IS NOT NULL`),
  uniqueUpiCapturePerOrder: uniqueIndex("payments_upi_captured_order_unique")
    .on(table.orderId)
    .where(
      sql`${table.methodKind} = 'upi' AND ${table.status} IN ('captured','completed','COMPLETED','succeeded','success','paid')`
    ),
}));

// Refunds table - tracks refund attempts
export const refunds = pgTable("refunds", {
  id: varchar("id").primaryKey().default(sql`gen_random_uuid()`),
  tenantId: varchar("tenant_id").notNull().default('default'),
  paymentId: varchar("payment_id").references(() => payments.id).notNull(),
<<<<<<< HEAD
  merchantRefundId: varchar("merchant_refund_id", { length: 100 }).notNull(),
  amountMinor: integer("amount_minor").notNull(),
  status: varchar("status", { length: 20 }).notNull().default('pending'),
  utrMasked: varchar("utr_masked", { length: 100 }),
  providerTxnId: varchar("provider_txn_id", { length: 255 }),
=======
  provider: varchar("provider", { length: 50 }).notNull(),
  providerRefundId: varchar("provider_refund_id"),
  merchantRefundId: varchar("merchant_refund_id", { length: 255 }),
  originalMerchantOrderId: varchar("original_merchant_order_id", { length: 255 }),
  amountMinor: integer("amount_minor").notNull(),
  status: varchar("status", { length: 50 }).notNull().default('pending'), // pending|succeeded|failed
  reason: text("reason"),
  upiUtr: varchar("upi_utr", { length: 100 }),
>>>>>>> f66dac2f
  createdAt: timestamp("created_at").defaultNow(),
  updatedAt: timestamp("updated_at").defaultNow(),
}, (table) => ({
  uniqueMerchantRefundPerPayment: uniqueIndex("refunds_payment_merchant_refund_unique")
    .on(table.paymentId, table.merchantRefundId),
}));

// Payment events table - audit trail for all payment-related events
export const paymentEvents = pgTable("payment_events", {
  id: varchar("id").primaryKey().default(sql`gen_random_uuid()`),
  tenantId: varchar("tenant_id").notNull().default('default'),
  paymentId: varchar("payment_id").references(() => payments.id),
  provider: varchar("provider", { length: 50 }).notNull(),
  type: varchar("type", { length: 100 }).notNull(), // payment.captured, refund.succeeded, webhook.received, etc
  data: jsonb("data").notNull(),
  occurredAt: timestamp("occurred_at").notNull().defaultNow(),
});

// PhonePe polling jobs - tracks background status polling cadence
export const phonepePollingJobs = pgTable("phonepe_polling_jobs", {
  id: varchar("id").primaryKey().default(sql`gen_random_uuid()`),
  tenantId: varchar("tenant_id").notNull().default('default'),
  orderId: varchar("order_id").references(() => orders.id).notNull(),
  paymentId: varchar("payment_id").references(() => payments.id).notNull(),
  merchantTransactionId: varchar("merchant_transaction_id", { length: 255 }).notNull(),
  status: varchar("status", { length: 20 }).notNull().default('pending'),
  attempt: integer("attempt").notNull().default(0),
  nextPollAt: timestamp("next_poll_at").notNull(),
  expireAt: timestamp("expire_at").notNull(),
  lastPolledAt: timestamp("last_polled_at"),
  lastStatus: varchar("last_status", { length: 50 }),
  lastResponseCode: varchar("last_response_code", { length: 50 }),
  lastError: text("last_error"),
  completedAt: timestamp("completed_at"),
  createdAt: timestamp("created_at").defaultNow(),
  updatedAt: timestamp("updated_at").defaultNow(),
}, (table) => ({
  uniquePayment: uniqueIndex("phonepe_polling_payment_unique")
    .on(table.tenantId, table.paymentId),
}));

// Webhook inbox table - stores and deduplicates incoming webhooks
export const webhookInbox = pgTable("webhook_inbox", {
  id: varchar("id").primaryKey().default(sql`gen_random_uuid()`),
  tenantId: varchar("tenant_id").notNull().default('default'),
  provider: varchar("provider", { length: 50 }).notNull(),
  dedupeKey: varchar("dedupe_key").notNull(),
  signatureVerified: boolean("signature_verified").notNull(),
  payload: jsonb("payload").notNull(),
  receivedAt: timestamp("received_at").notNull().defaultNow(),
  processedAt: timestamp("processed_at"),
}, (table) => ({
  uniqueDedupeKey: uniqueIndex("webhook_inbox_provider_dedupe_unique")
    .on(table.provider, table.dedupeKey),
}));

// Idempotency keys table - ensures idempotent operations
export const idempotencyKeys = pgTable("idempotency_keys", {
  key: varchar("key").primaryKey(),
  tenantId: varchar("tenant_id").notNull().default('default'),
  scope: varchar("scope", { length: 100 }).notNull(), // payment|refund|etc
  requestHash: text("request_hash").notNull(),
  response: jsonb("response").notNull(),
  createdAt: timestamp("created_at").notNull().defaultNow(),
});

// Payment provider config table - stores non-secret configuration only
export const paymentProviderConfig = pgTable("payment_provider_config", {
  id: varchar("id").primaryKey().default(sql`gen_random_uuid()`),
  tenantId: varchar("tenant_id").notNull().default('default'),
  provider: varchar("provider", { length: 50 }).notNull(), // razorpay|payu|ccavenue|cashfree|paytm|billdesk|phonepe|stripe
  environment: varchar("environment", { length: 10 }).notNull(), // test|live
  isEnabled: boolean("is_enabled").notNull().default(false),
  displayName: varchar("display_name", { length: 255 }),
  keyId: varchar("key_id", { length: 255 }), // Razorpay key_id, public keys
  merchantId: varchar("merchant_id", { length: 255 }), // Merchant identifier
  accessCode: varchar("access_code", { length: 255 }), // CCAvenue access code
  appId: varchar("app_id", { length: 255 }), // Cashfree app_id
  publishableKey: varchar("publishable_key", { length: 255 }), // Stripe publishable key
  saltIndex: integer("salt_index"), // PhonePe salt index
  accountId: varchar("account_id", { length: 255 }), // Provider account identifier
  successUrl: text("success_url"), // Payment success redirect
  failureUrl: text("failure_url"), // Payment failure redirect
  webhookUrl: text("webhook_url"), // Webhook endpoint
  capabilities: jsonb("capabilities").notNull().default('{}'), // Supported features
  metadata: jsonb("metadata").notNull().default('{}'), // Additional config
  createdAt: timestamp("created_at").defaultNow(),
  updatedAt: timestamp("updated_at").defaultNow(),
}, (table) => ({
  uniqueProviderEnv: uniqueIndex("payment_provider_config_tenant_provider_env_unique")
    .on(table.tenantId, table.provider, table.environment),
}));

// Offer redemptions table - tracks per-user usage
export const offerRedemptions = pgTable("offer_redemptions", {
  id: varchar("id").primaryKey().default(sql`gen_random_uuid()`),
  offerId: varchar("offer_id").references(() => offers.id).notNull(),
  userId: varchar("user_id").references(() => users.id).notNull(),
  orderId: varchar("order_id").references(() => orders.id).notNull(),
  discountAmount: decimal("discount_amount", { precision: 10, scale: 2 }).notNull(),
  createdAt: timestamp("created_at").defaultNow(),
});

// Define relations
export const usersRelations = relations(users, ({ many }) => ({
  orders: many(orders),
  offerRedemptions: many(offerRedemptions),
  addresses: many(userAddresses),
}));

export const productsRelations = relations(products, ({ many }) => ({
  orderItems: many(orderItems),
  cartItems: many(cartItems),
}));


export const influencersRelations = relations(influencers, ({ many }) => ({
  offers: many(offers),
}));

export const offersRelations = relations(offers, ({ one, many }) => ({
  influencer: one(influencers, {
    fields: [offers.influencerId],
    references: [influencers.id],
  }),
  orders: many(orders),
  redemptions: many(offerRedemptions),
}));

export const ordersRelations = relations(orders, ({ one, many }) => ({
  user: one(users, {
    fields: [orders.userId],
    references: [users.id],
  }),
  offer: one(offers, {
    fields: [orders.offerId],
    references: [offers.id],
  }),
  items: many(orderItems),
  redemption: many(offerRedemptions),
  deliveryAddress: one(userAddresses, {
    fields: [orders.deliveryAddressId],
    references: [userAddresses.id],
  }),
  payments: many(payments), // New relation to payments
}));

export const orderItemsRelations = relations(orderItems, ({ one }) => ({
  order: one(orders, {
    fields: [orderItems.orderId],
    references: [orders.id],
  }),
  product: one(products, {
    fields: [orderItems.productId],
    references: [products.id],
  }),
}));

export const cartItemsRelations = relations(cartItems, ({ one }) => ({
  product: one(products, {
    fields: [cartItems.productId],
    references: [products.id],
  }),
}));

export const offerRedemptionsRelations = relations(offerRedemptions, ({ one }) => ({
  offer: one(offers, {
    fields: [offerRedemptions.offerId],
    references: [offers.id],
  }),
  user: one(users, {
    fields: [offerRedemptions.userId],
    references: [users.id],
  }),
  order: one(orders, {
    fields: [offerRedemptions.orderId],
    references: [orders.id],
  }),
}));

export const userAddressesRelations = relations(userAddresses, ({ one }) => ({
  user: one(users, {
    fields: [userAddresses.userId],
    references: [users.id],
  }),
}));

// New payment system relations
export const paymentsRelations = relations(payments, ({ one, many }) => ({
  order: one(orders, {
    fields: [payments.orderId],
    references: [orders.id],
  }),
  refunds: many(refunds),
  events: many(paymentEvents),
}));

export const refundsRelations = relations(refunds, ({ one }) => ({
  payment: one(payments, {
    fields: [refunds.paymentId],
    references: [payments.id],
  }),
}));

export const paymentEventsRelations = relations(paymentEvents, ({ one }) => ({
  payment: one(payments, {
    fields: [paymentEvents.paymentId],
    references: [payments.id],
  }),
}));

// Insert schemas
export const insertUserSchema = createInsertSchema(users).omit({ id: true, createdAt: true, updatedAt: true });
export const insertProductSchema = createInsertSchema(products).omit({ id: true, createdAt: true, updatedAt: true });
export const insertInfluencerSchema = createInsertSchema(influencers).omit({ id: true, createdAt: true, updatedAt: true });
export const insertAdminSchema = createInsertSchema(admins).omit({ id: true, createdAt: true, updatedAt: true });
export const insertOfferSchema = createInsertSchema(offers).omit({ id: true, createdAt: true, currentUsage: true }).extend({
  startDate: z.string().optional().transform(val => val ? new Date(val) : undefined),
  endDate: z.string().optional().transform(val => val ? new Date(val) : undefined),
});
export const insertOrderSchema = createInsertSchema(orders).omit({ id: true, createdAt: true, updatedAt: true });
export const insertOrderItemSchema = createInsertSchema(orderItems).omit({ id: true });
export const insertCartItemSchema = createInsertSchema(cartItems).omit({ id: true, createdAt: true, updatedAt: true });
export const insertOtpSchema = createInsertSchema(otps).omit({ id: true, createdAt: true });
export const insertUserAddressSchema = createInsertSchema(userAddresses).omit({ id: true, createdAt: true, updatedAt: true });
export const insertAppSettingsSchema = createInsertSchema(appSettings).omit({ id: true, createdAt: true, updatedAt: true });

// New payment system schemas
export const insertPaymentSchema = createInsertSchema(payments).omit({ id: true, createdAt: true, updatedAt: true });
export const insertRefundSchema = createInsertSchema(refunds).omit({ id: true, createdAt: true, updatedAt: true });
export const insertPaymentEventSchema = createInsertSchema(paymentEvents).omit({ id: true });
export const insertWebhookInboxSchema = createInsertSchema(webhookInbox).omit({ id: true });
export const insertIdempotencyKeySchema = createInsertSchema(idempotencyKeys);
export const insertPaymentProviderConfigSchema = createInsertSchema(paymentProviderConfig).omit({ id: true, createdAt: true, updatedAt: true });
// SQL-like query operators
const queryOperatorSchema = z.enum([
  "IN",
  "NOT_IN", 
  "BETWEEN",
  "NOT_BETWEEN",
  "EQUALS",
  "NOT_EQUALS",
  "GREATER_THAN",
  "LESS_THAN",
  "STARTS_WITH",
  "ENDS_WITH",
  "CONTAINS"
]);

// Query fields for different rule types
const productQueryFieldSchema = z.enum([
  "productName",
  "category", 
  "classification"
]);

const locationQueryFieldSchema = z.enum([
  "pincode",
  "orderValue"
]);

// Query rule structure
const baseQueryRuleSchema = z.object({
  field: z.string(),
  operator: queryOperatorSchema,
  values: z.array(z.string()).min(1, "At least one value is required"),
});

// Product-based query rule
const productQueryRuleSchema = baseQueryRuleSchema.extend({
  field: productQueryFieldSchema,
}).refine((data) => {
  // BETWEEN and NOT_BETWEEN require exactly 2 values
  if (["BETWEEN", "NOT_BETWEEN"].includes(data.operator)) {
    return data.values.length === 2;
  }
  // Single value operators
  if (["EQUALS", "NOT_EQUALS", "GREATER_THAN", "LESS_THAN", "STARTS_WITH", "ENDS_WITH", "CONTAINS"].includes(data.operator)) {
    return data.values.length === 1;
  }
  // IN and NOT_IN can have multiple values
  return data.values.length >= 1;
}, { message: "Invalid number of values for the selected operator" });

// Location-based query rule  
const locationQueryRuleSchema = baseQueryRuleSchema.extend({
  field: locationQueryFieldSchema,
}).refine((data) => {
  // Validate PIN codes if field is pincode
  if (data.field === "pincode") {
    // For string operators, PIN codes can be partial for STARTS_WITH, ENDS_WITH, CONTAINS
    if (["STARTS_WITH", "ENDS_WITH", "CONTAINS"].includes(data.operator)) {
      return data.values.every(val => /^\d+$/.test(val) && val.length <= 6);
    }
    return data.values.every(val => /^\d{6}$/.test(val));
  }
  // Validate numeric values if field is orderValue
  if (data.field === "orderValue") {
    return data.values.every(val => !isNaN(parseFloat(val)) && parseFloat(val) >= 0);
  }
  return true;
}, { message: "Invalid values for the selected field" }).refine((data) => {
  // BETWEEN and NOT_BETWEEN require exactly 2 values
  if (["BETWEEN", "NOT_BETWEEN"].includes(data.operator)) {
    return data.values.length === 2;
  }
  // Single value operators
  if (["EQUALS", "NOT_EQUALS", "GREATER_THAN", "LESS_THAN", "STARTS_WITH", "ENDS_WITH", "CONTAINS"].includes(data.operator)) {
    return data.values.length === 1;
  }
  // IN and NOT_IN can have multiple values
  return data.values.length >= 1;
}, { message: "Invalid number of values for the selected operator" });

// Query conditions with logical operators
export const productQueryConditionsSchema = z.object({
  rules: z.array(productQueryRuleSchema).min(1, "At least one rule is required"),
  logicalOperator: z.enum(["AND", "OR"]).default("AND"),
});

export const locationQueryConditionsSchema = z.object({
  rules: z.array(locationQueryRuleSchema).min(1, "At least one rule is required"),
  logicalOperator: z.enum(["AND", "OR"]).default("AND"),
});

// Modern shipping rule schema - query-based only
export const insertShippingRuleSchema = z.discriminatedUnion("type", [
  z.object({
    type: z.literal("product_query_based"),
    conditions: productQueryConditionsSchema,
  }),
  z.object({
    type: z.literal("location_query_based"),
    conditions: locationQueryConditionsSchema,
  }),
]).and(z.object({
  name: z.string().min(1, "Name is required").max(255, "Name too long"),
  description: z.string().max(2000, "Description too long").optional(),
  shippingCharge: z.coerce.string(),
  isEnabled: z.boolean().optional().default(true),
  priority: z.number().int().min(0).max(1000000).optional().default(0),
}));

// Types
export type User = typeof users.$inferSelect;
export type InsertUser = z.infer<typeof insertUserSchema>;
export type Product = typeof products.$inferSelect;
export type InsertProduct = z.infer<typeof insertProductSchema>;
export type Influencer = typeof influencers.$inferSelect;
export type InsertInfluencer = z.infer<typeof insertInfluencerSchema>;
export type Admin = typeof admins.$inferSelect;
export type InsertAdmin = z.infer<typeof insertAdminSchema>;
export type Offer = typeof offers.$inferSelect;
export type InsertOffer = z.infer<typeof insertOfferSchema>;
export type Order = typeof orders.$inferSelect;
export type InsertOrder = z.infer<typeof insertOrderSchema>;
export type OrderItem = typeof orderItems.$inferSelect;
export type InsertOrderItem = z.infer<typeof insertOrderItemSchema>;
export type CartItem = typeof cartItems.$inferSelect;
export type InsertCartItem = z.infer<typeof insertCartItemSchema>;
export type OfferRedemption = typeof offerRedemptions.$inferSelect;
export type UserAddress = typeof userAddresses.$inferSelect;
export type InsertUserAddress = z.infer<typeof insertUserAddressSchema>;
export type Otp = typeof otps.$inferSelect;
export type InsertOtp = z.infer<typeof insertOtpSchema>;
export type AppSettings = typeof appSettings.$inferSelect;
export type InsertAppSettings = z.infer<typeof insertAppSettingsSchema>;
export type ShippingRule = typeof shippingRules.$inferSelect;
export type InsertShippingRule = z.infer<typeof insertShippingRuleSchema>;

// New payment system types
export type Payment = typeof payments.$inferSelect;
export type InsertPayment = z.infer<typeof insertPaymentSchema>;
export type Refund = typeof refunds.$inferSelect;
export type InsertRefund = z.infer<typeof insertRefundSchema>;
export type PaymentEvent = typeof paymentEvents.$inferSelect;
export type InsertPaymentEvent = z.infer<typeof insertPaymentEventSchema>;
export type WebhookInbox = typeof webhookInbox.$inferSelect;
export type InsertWebhookInbox = z.infer<typeof insertWebhookInboxSchema>;
export type IdempotencyKey = typeof idempotencyKeys.$inferSelect;
export type InsertIdempotencyKey = z.infer<typeof insertIdempotencyKeySchema>;
export type PaymentProviderConfig = typeof paymentProviderConfig.$inferSelect;
export type InsertPaymentProviderConfig = z.infer<typeof insertPaymentProviderConfigSchema>;

// Query-based types
export type QueryOperator = z.infer<typeof queryOperatorSchema>;
export type ProductQueryField = z.infer<typeof productQueryFieldSchema>;
export type LocationQueryField = z.infer<typeof locationQueryFieldSchema>;
export type ProductQueryRule = z.infer<typeof productQueryRuleSchema>;
export type LocationQueryRule = z.infer<typeof locationQueryRuleSchema>;
export type ProductQueryConditions = z.infer<typeof productQueryConditionsSchema>;
export type LocationQueryConditions = z.infer<typeof locationQueryConditionsSchema>;<|MERGE_RESOLUTION|>--- conflicted
+++ resolved
@@ -232,13 +232,7 @@
   id: varchar("id").primaryKey().default(sql`gen_random_uuid()`),
   tenantId: varchar("tenant_id").notNull().default('default'),
   paymentId: varchar("payment_id").references(() => payments.id).notNull(),
-<<<<<<< HEAD
-  merchantRefundId: varchar("merchant_refund_id", { length: 100 }).notNull(),
-  amountMinor: integer("amount_minor").notNull(),
-  status: varchar("status", { length: 20 }).notNull().default('pending'),
-  utrMasked: varchar("utr_masked", { length: 100 }),
-  providerTxnId: varchar("provider_txn_id", { length: 255 }),
-=======
+
   provider: varchar("provider", { length: 50 }).notNull(),
   providerRefundId: varchar("provider_refund_id"),
   merchantRefundId: varchar("merchant_refund_id", { length: 255 }),
@@ -247,7 +241,6 @@
   status: varchar("status", { length: 50 }).notNull().default('pending'), // pending|succeeded|failed
   reason: text("reason"),
   upiUtr: varchar("upi_utr", { length: 100 }),
->>>>>>> f66dac2f
   createdAt: timestamp("created_at").defaultNow(),
   updatedAt: timestamp("updated_at").defaultNow(),
 }, (table) => ({
