--- conflicted
+++ resolved
@@ -256,10 +256,7 @@
   paymentId: string;
   providerRefundId?: string;
   merchantRefundId?: string;
-<<<<<<< HEAD
-=======
   originalMerchantOrderId?: string;
->>>>>>> f66dac2f
 
   // Amount and status
   amount: number; // Amount in minor units
