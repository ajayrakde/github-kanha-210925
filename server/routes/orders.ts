import { Router } from "express";
import { z } from "zod";

import {
  ordersRepository,
  usersRepository,
  offersRepository,
  shippingRepository,
} from "../storage";
import {
  insertUserAddressSchema,
  insertUserSchema,
} from "@shared/schema";
import type { RequireAdminMiddleware, SessionRequest } from "./types";

export function createOrdersRouter(requireAdmin: RequireAdminMiddleware) {
  const router = Router();

  const orderCreationSchema = z.object({
    userInfo: z
      .object({
        name: z.string().optional(),
        email: z.string().email().or(z.literal("")).optional().nullable(),
        addressLine1: z.string().min(1, "Address line 1 is required"),
        addressLine2: z.string().min(1, "Address line 2 is required"),
        addressLine3: z.string().optional(),
        landmark: z.string().optional(),
        city: z.string().min(1, "City is required"),
        pincode: z.string().min(1, "Pincode is required"),
        makePreferred: z.boolean().optional().default(false),
      })
      .optional(),
    offerCode: z.string().optional().nullable(),
    paymentMethod: z.string().min(1, "Payment method is required"),
    selectedAddressId: z.string().optional().nullable(),
  });

  router.post("/", async (req: SessionRequest, res) => {
    if (!req.session.userId || req.session.userRole !== "buyer") {
      return res.status(401).json({ message: "Authentication required" });
    }

    try {
      const validatedData = orderCreationSchema.parse(req.body);
      const { userInfo, offerCode, paymentMethod, selectedAddressId } = validatedData;
      const userId = req.session.userId;

      const cartItems = await ordersRepository.getCartItems(req.session.sessionId!);

      if (cartItems.length === 0) {
        return res.status(400).json({ message: "Cart is empty" });
      }

      let deliveryAddressId = selectedAddressId ?? undefined;

      if (selectedAddressId) {
        const userAddresses = await usersRepository.getUserAddresses(userId);
        const selectedAddress = userAddresses.find(addr => addr.id === selectedAddressId);
        if (!selectedAddress) {
          return res.status(400).json({ message: "Selected address does not belong to user" });
        }
      }

      if (!selectedAddressId && userInfo) {
        const addressValidationSchema = insertUserAddressSchema
          .omit({ userId: true })
          .extend({
            makePreferred: z.boolean().optional().default(false),
          });

        const fullAddress = [
          userInfo.addressLine1,
          userInfo.addressLine2,
          userInfo.addressLine3,
        ]
          .filter(line => line?.trim())
          .join("\n");

        const validatedAddressData = addressValidationSchema.parse({
          name: "Delivery Address",
          address: fullAddress,
          city: userInfo.city,
          pincode: userInfo.pincode,
          makePreferred: userInfo.makePreferred,
        });

        const existingAddresses = await usersRepository.getUserAddresses(userId);
        const shouldBePreferred =
          validatedAddressData.makePreferred || existingAddresses.length === 0;

        const addressData = {
          userId,
          name: existingAddresses.length === 0 ? "Primary Address" : "Delivery Address",
          address: validatedAddressData.address,
          city: validatedAddressData.city,
          pincode: validatedAddressData.pincode,
          isPreferred: shouldBePreferred,
        };

        const newAddress = await usersRepository.createUserAddress(addressData);

        if (shouldBePreferred && existingAddresses.length > 0) {
          await usersRepository.setPreferredAddress(userId, newAddress.id);
        }

        deliveryAddressId = newAddress.id;
      }

      if (!deliveryAddressId) {
        return res.status(400).json({ message: "Delivery address is required" });
      }

      if (userInfo) {
        const {
          addressLine1,
          addressLine2,
          addressLine3,
          landmark,
          city,
          pincode,
          makePreferred,
          ...userInfoToUpdate
        } = userInfo;
        if (Object.keys(userInfoToUpdate).length > 0) {
          const userUpdateSchema = insertUserSchema
            .partial()
            .pick({ name: true, email: true })
            .extend({
              email: z.string().email().or(z.literal("")).optional().nullable(),
            });
          const validatedUserUpdate = userUpdateSchema.parse(userInfoToUpdate);
          if (validatedUserUpdate.email === "") {
            validatedUserUpdate.email = null;
          }
          await usersRepository.updateUser(userId, validatedUserUpdate);
        }
      }

      const subtotal = cartItems.reduce(
        (sum, item) => sum + parseFloat(item.product.price) * item.quantity,
        0,
      );
      let discountAmount = 0;
      const appliedOffer = offerCode ? await offersRepository.getOfferByCode(offerCode) : undefined;

      if (appliedOffer) {
        if (appliedOffer.discountType === "percentage") {
          discountAmount = (subtotal * parseFloat(appliedOffer.discountValue)) / 100;
          if (appliedOffer.maxDiscount) {
            discountAmount = Math.min(
              discountAmount,
              parseFloat(appliedOffer.maxDiscount),
            );
          }
        } else {
          discountAmount = parseFloat(appliedOffer.discountValue);
        }
      }

      const address = await usersRepository
        .getUserAddresses(userId)
        .then(addresses => addresses.find(addr => addr.id === deliveryAddressId));

      const shippingCharge = address
        ? await shippingRepository.calculateShippingCharge({
            cartItems,
            pincode: address.pincode,
            orderValue: subtotal,
          })
        : 50;

      const total = subtotal - discountAmount + shippingCharge;

      const orderData = {
        userId,
        subtotal: subtotal.toString(),
        discountAmount: discountAmount.toString(),
        shippingCharge: shippingCharge.toString(),
        total: total.toString(),
        amountMinor: Math.round(total * 100),
        offerId: appliedOffer?.id,
        paymentMethod,
        paymentStatus: "pending" as const,
        status: "pending" as const,
        deliveryAddressId,
      };

      const order = await ordersRepository.createOrder(orderData);

      const orderItems = cartItems.map(item => ({
        productId: item.productId,
        quantity: item.quantity,
        price: item.product.price,
        orderId: order.id,
      }));

      await ordersRepository.createOrderItems(orderItems);

      if (appliedOffer) {
        await offersRepository.createOfferRedemption({
          offerId: appliedOffer.id,
          userId,
          orderId: order.id,
          discountAmount: discountAmount.toString(),
        });
        await offersRepository.incrementOfferUsage(appliedOffer.id);
      }

      await ordersRepository.clearCart(req.session.sessionId!);

      res.json({ order, message: "Order placed successfully" });
    } catch (error) {
      console.error("Error creating order:", error);
      if (error instanceof z.ZodError) {
        return res
          .status(400)
          .json({ message: "Invalid order data", errors: error.errors });
      }
      res.status(500).json({ message: "Failed to create order" });
    }
  });

<<<<<<< HEAD
  router.get("/", requireAdmin, async (req: SessionRequest, res) => {
    try {
      const filters = {
        status: req.query.status as string,
        startDate: req.query.startDate as string,
        endDate: req.query.endDate as string,
      };
=======
  router.get("/", async (req: SessionRequest, res) => {
    const { session } = req;
>>>>>>> 5b78a6cc

    if (session.adminId && session.userRole === "admin") {
      try {
        const filters = {
          status: req.query.status as string,
          startDate: req.query.startDate as string,
          endDate: req.query.endDate as string,
        };

        const cleanFilters = Object.fromEntries(
          Object.entries(filters).filter(([_, value]) => value && value !== "all"),
        );

        const orders = await ordersRepository.getOrders(
          Object.keys(cleanFilters).length > 0 ? cleanFilters : undefined,
        );
        return res.json(orders);
      } catch (error) {
        console.error("Error fetching orders:", error);
        return res.status(500).json({ message: "Failed to fetch orders" });
      }
    }

    if (session.influencerId && session.userRole === "influencer") {
      try {
        const orders = await ordersRepository.getOrdersByInfluencer(session.influencerId);
        return res.json(orders);
      } catch (error) {
        console.error("Error fetching influencer orders:", error);
        return res.status(500).json({ message: "Failed to fetch orders" });
      }
    }

    if (!session.userRole) {
      return res.status(401).json({ message: "Authentication required" });
    }

    return res.status(403).json({ message: "Access denied" });
  });

<<<<<<< HEAD
  router.get("/:id", requireAdmin, async (req: SessionRequest, res) => {
=======
  router.get("/:id", async (req: SessionRequest, res) => {
    const { session } = req;

    if (!session.userRole) {
      return res.status(401).json({ message: "Authentication required" });
    }

>>>>>>> 5b78a6cc
    try {
      const order = await ordersRepository.getOrder(req.params.id);
      if (!order) {
        return res.status(404).json({ message: "Order not found" });
      }

      if (session.adminId && session.userRole === "admin") {
        return res.json(order);
      }

      if (session.userId && session.userRole === "buyer" && order.userId === session.userId) {
        return res.json(order);
      }

      if (
        session.influencerId &&
        session.userRole === "influencer" &&
        order.offer?.influencerId === session.influencerId
      ) {
        return res.json(order);
      }

      return res.status(403).json({ message: "Access denied" });
    } catch (error) {
      console.error("Error fetching order:", error);
      return res.status(500).json({ message: "Failed to fetch order" });
    }
  });

  return router;
}<|MERGE_RESOLUTION|>--- conflicted
+++ resolved
@@ -220,18 +220,8 @@
     }
   });
 
-<<<<<<< HEAD
-  router.get("/", requireAdmin, async (req: SessionRequest, res) => {
-    try {
-      const filters = {
-        status: req.query.status as string,
-        startDate: req.query.startDate as string,
-        endDate: req.query.endDate as string,
-      };
-=======
-  router.get("/", async (req: SessionRequest, res) => {
+ router.get("/", async (req: SessionRequest, res) => {
     const { session } = req;
->>>>>>> 5b78a6cc
 
     if (session.adminId && session.userRole === "admin") {
       try {
@@ -272,9 +262,7 @@
     return res.status(403).json({ message: "Access denied" });
   });
 
-<<<<<<< HEAD
-  router.get("/:id", requireAdmin, async (req: SessionRequest, res) => {
-=======
+
   router.get("/:id", async (req: SessionRequest, res) => {
     const { session } = req;
 
@@ -282,7 +270,6 @@
       return res.status(401).json({ message: "Authentication required" });
     }
 
->>>>>>> 5b78a6cc
     try {
       const order = await ordersRepository.getOrder(req.params.id);
       if (!order) {
