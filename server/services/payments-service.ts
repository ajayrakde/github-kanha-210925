/**
 * TASK 5: PaymentsService - Main orchestrator for payment operations
 * 
 * This service provides a unified interface for all payment operations,
 * handling provider selection, fallbacks, idempotency, and state management.
 */

import type { 
  PaymentProvider, 
  Environment 
} from "../../shared/payment-providers";

import type {
  CreatePaymentParams,
  PaymentResult,
  VerifyPaymentParams,
  CreateRefundParams,
  RefundResult,
  RefundStatus,
  PaymentServiceConfig,
  PaymentEvent,
  HealthCheckResult,
  PaymentLifecycleStatus,
} from "../../shared/payment-types";

import { adapterFactory } from "./adapter-factory";
import { idempotencyService } from "./idempotency-service";
import {
  PaymentError,
  RefundError,
  ConfigurationError,
  normalizePaymentLifecycleStatus,
  canTransitionPaymentLifecycle,
} from "../../shared/payment-types";
import { db } from "../db";
import { payments, refunds, paymentEvents, orders } from "../../shared/schema";
import {
  maskPhonePeVirtualPaymentAddress,
  maskPhonePeUtr,
  normalizeUpiInstrumentVariant,
} from "../../shared/upi";
import { eq, and, sql, or, inArray, gt } from "drizzle-orm";
import crypto from "crypto";

/**
 * Main payments service orchestrating all payment operations
 */
export class PaymentsService {
  private static instances = new Map<string, PaymentsService>();
  private static readonly upiCaptureStatuses = [
    "captured",
    "completed",
    "COMPLETED",
    "succeeded",
    "success",
    "paid",
  ];
  
  private constructor(
    private config: PaymentServiceConfig
  ) {}
  
  public static getInstance(config: PaymentServiceConfig): PaymentsService {
    const key = JSON.stringify({
      environment: config.environment,
      defaultProvider: config.defaultProvider,
      fallbackProviders: config.fallbackProviders,
    });

    if (!PaymentsService.instances.has(key)) {
      PaymentsService.instances.set(key, new PaymentsService(config));
    }

    return PaymentsService.instances.get(key)!;
  }
  
  /**
   * Create a new payment with idempotency protection
   */
  public async createPayment(
    params: CreatePaymentParams,
    tenantId: string,
    preferredProvider?: PaymentProvider,
    options?: { idempotencyKeyOverride?: string }
  ): Promise<PaymentResult> {
    // Generate idempotency key if not provided
    const idempotencyKey = options?.idempotencyKeyOverride
      || params.idempotencyKey
      || idempotencyService.generateKey('payment');

    const resolvedTenantId = tenantId || params.tenantId || 'default';
    
    // Execute with idempotency protection
    return await idempotencyService.executeWithIdempotency(
      idempotencyKey,
      'create_payment',
      async () => {
        try {
          const existingUpiCapture = await this.findCapturedUpiPayment(
            params.orderId,
            resolvedTenantId
          );

          if (existingUpiCapture) {
            throw new PaymentError(
              "A UPI payment has already been captured for this order",
              "UPI_PAYMENT_ALREADY_CAPTURED"
            );
          }

          // Determine provider to use
          const provider = preferredProvider || this.config.defaultProvider;
          
          let adapter;
          if (provider) {
            adapter = await adapterFactory.getAdapterWithFallback(provider, this.config.environment, resolvedTenantId);
          } else {
            adapter = await adapterFactory.getPrimaryAdapter(this.config.environment, resolvedTenantId);
          }
          
          if (!adapter) {
            throw new ConfigurationError(
              `No payment providers available for ${this.config.environment} environment`
            );
          }
          
          // Add service-level configurations
          const enrichedParams: CreatePaymentParams = {
            ...params,
            idempotencyKey,
            successUrl: params.successUrl || this.getDefaultSuccessUrl(),
            failureUrl: params.failureUrl || this.getDefaultFailureUrl(),
            metadata: {
              ...params.metadata,
              serviceVersion: '1.0.0',
              environment: this.config.environment,
            },
          };
          
          // Create payment through adapter with transaction safety
          const result = await this.executeWithRetry(
            () => adapter.createPayment(enrichedParams),
            this.config.retryAttempts || 3
          );
          
          const providerMetadata = this.extractProviderMetadata(
            result.providerData,
            adapter.provider
          );

          // Store payment and log event in transaction
          await db.transaction(async (trx) => {
            // Store payment
            await trx.insert(payments).values({
              id: result.paymentId,
              tenantId: resolvedTenantId,
              orderId: params.orderId,
              provider: adapter.provider,
              environment: this.config.environment,
              providerPaymentId: result.providerPaymentId,
              providerOrderId: result.providerOrderId,
              providerTransactionId: providerMetadata.providerTransactionId,
              providerReferenceId: providerMetadata.providerReferenceId,
              amountAuthorizedMinor: result.amount,
              currency: result.currency,
              status: PaymentsService.toStorageStatus(result.status),
              methodKind: result.method?.type,
              methodBrand: result.method?.brand,
              last4: result.method?.last4,
              upiPayerHandle: providerMetadata.upiPayerHandle,
              upiUtr: providerMetadata.upiUtr,
              upiInstrumentVariant: providerMetadata.upiInstrumentVariant,
              receiptUrl: providerMetadata.receiptUrl,
              createdAt: result.createdAt,
              updatedAt: result.updatedAt || result.createdAt,
            });
            
            // Log payment event
            await trx.insert(paymentEvents).values({
              id: crypto.randomUUID(),
              tenantId: resolvedTenantId,
              paymentId: result.paymentId,
              provider: adapter.provider,
              type: 'payment_created',
              data: {
                amount: result.amount,
                currency: result.currency,
                method: result.method,
                orderId: params.orderId,
              },
              occurredAt: result.createdAt,
            });
          });
          
          return result;

        } catch (error) {
          console.error('Payment creation failed:', error);

          if (error instanceof PaymentError && error.code === 'UPI_PAYMENT_ALREADY_CAPTURED') {
            throw error;
          }

          throw new PaymentError(
            'Failed to create payment',
            'PAYMENT_CREATION_FAILED',
            preferredProvider,
            error
          );
        }
      }
    );
  }
  
  /**
   * Verify a payment
   */
  public async verifyPayment(params: VerifyPaymentParams, tenantId: string): Promise<PaymentResult> {
    try {
      // Get payment from database to determine provider
      const resolvedTenantId = tenantId || 'default';
      const payment = await this.getStoredPayment(params.paymentId, resolvedTenantId);
      if (!payment) {
        throw new PaymentError('Payment not found', 'PAYMENT_NOT_FOUND');
      }

      // Get adapter for the provider
      const adapter = await adapterFactory.createAdapter(
        payment.provider as PaymentProvider,
        this.config.environment,
        resolvedTenantId
      );

      // Verify payment through adapter
      const result = await adapter.verifyPayment(params);

      // Update payment in database
      await this.updateStoredPayment(result, resolvedTenantId, {
        id: crypto.randomUUID(),
        tenantId: resolvedTenantId,
        paymentId: result.paymentId,
        provider: adapter.provider,
        environment: this.config.environment,
        type: 'payment_verified',
        status: result.status,
        data: {
          previousStatus: payment.status,
          newStatus: result.status,
          method: result.method,
        },
        timestamp: new Date(),
        source: 'api',
      });

      return result;
      
    } catch (error) {
      console.error('Payment verification failed:', error);
      throw new PaymentError(
        'Failed to verify payment',
        'PAYMENT_VERIFICATION_FAILED',
        undefined,
        error
      );
    }
  }

  public async cancelPayment(
    params: { paymentId: string; orderId?: string; reason?: string },
    tenantId: string
  ): Promise<void> {
    const resolvedTenantId = tenantId || 'default';
    const payment = await this.getStoredPayment(params.paymentId, resolvedTenantId);

    if (!payment) {
      throw new PaymentError('Payment not found', 'PAYMENT_NOT_FOUND');
    }

    if (payment.provider !== 'phonepe') {
      throw new PaymentError(
        'Only PhonePe payments can be cancelled through this endpoint',
        'UNSUPPORTED_PROVIDER'
      );
    }

    if (params.orderId && payment.orderId !== params.orderId) {
      throw new PaymentError('Payment does not belong to the provided order', 'ORDER_MISMATCH');
    }

    const normalizedStatus = PaymentsService.normalizeLifecycleStatus(payment.status);
    const storedStatus =
      typeof payment.status === 'string' ? payment.status.toString().trim().toUpperCase() : '';

    if (normalizedStatus === 'COMPLETED') {
      throw new PaymentError('Completed payments cannot be cancelled', 'PAYMENT_ALREADY_COMPLETED');
    }

    if (normalizedStatus === 'FAILED') {
      if (storedStatus === 'CANCELLED') {
        return;
      }

      throw new PaymentError('Payment is already in a failed state', 'PAYMENT_ALREADY_FAILED');
    }

    const cancelledAt = new Date();

    await db.transaction(async (trx) => {
      await trx
        .update(payments)
        .set({
          status: 'CANCELLED',
          updatedAt: cancelledAt,
        })
        .where(
          and(eq(payments.id, payment.id), eq(payments.tenantId, resolvedTenantId))
        );

      await trx.insert(paymentEvents).values({
        id: crypto.randomUUID(),
        tenantId: resolvedTenantId,
        paymentId: payment.id,
        provider: payment.provider as PaymentProvider,
        type: 'checkout.user_cancelled',
        data: {
          previousStatus: payment.status ?? 'UNKNOWN',
          newStatus: 'CANCELLED',
          orderId: payment.orderId,
          reason: params.reason ?? 'user_cancelled_checkout',
        },
        occurredAt: cancelledAt,
      });

      await trx
        .update(orders)
        .set({
          paymentStatus: 'failed',
          paymentFailedAt: cancelledAt,
          updatedAt: cancelledAt,
        })
        .where(
          and(
            eq(orders.id, payment.orderId),
            eq(orders.tenantId, resolvedTenantId),
            sql`${orders.paymentStatus} <> 'paid'`
          )
        );
    });
  }

  /**
   * Create a refund with idempotency protection
  */
  public async createRefund(params: CreateRefundParams, tenantId: string): Promise<RefundResult> {
    // Generate idempotency key if not provided
    const idempotencyKey = params.idempotencyKey || idempotencyService.generateKey('refund');

    const resolvedTenantId = tenantId || 'default';

    // Execute with idempotency protection
    return await idempotencyService.executeWithIdempotency(
      idempotencyKey,
      'create_refund',
      async () => {
        const merchantRefundId = params.merchantRefundId?.trim();

        if (!merchantRefundId) {
          throw new RefundError('merchantRefundId is required', 'MISSING_MERCHANT_REFUND_ID');
        }

        if (!Number.isFinite(params.amount) || params.amount <= 0) {
          throw new RefundError('Refund amount must be positive', 'INVALID_REFUND_AMOUNT');
        }

        let insertedRefund: typeof refunds.$inferSelect | null = null;
        let paymentRecord: typeof payments.$inferSelect | null = null;

        try {
          const transactionResult = await db.transaction(async (trx) => {
            const [payment] = await trx
              .select()
              .from(payments)
              .where(
                and(
                  eq(payments.id, params.paymentId),
                  eq(payments.tenantId, resolvedTenantId)
                )
              )
              .limit(1);

            if (!payment) {
              throw new RefundError('Payment not found', 'PAYMENT_NOT_FOUND');
            }

            const [existing] = await trx
              .select()
              .from(refunds)
              .where(
                and(
                  eq(refunds.paymentId, params.paymentId),
                  eq(refunds.tenantId, resolvedTenantId),
                  eq(refunds.merchantRefundId, merchantRefundId)
                )
              )
              .limit(1);

            if (existing) {
              return {
                payment,
                existingRefund: existing,
                pendingRefund: null,
              } as const;
            }

            const capturedMinor = payment.amountCapturedMinor ?? 0;
            const alreadyRefundedMinor = payment.amountRefundedMinor ?? 0;
            const remainingMinor = capturedMinor - alreadyRefundedMinor;

            if (remainingMinor < params.amount) {
              throw new RefundError(
                'Refund amount exceeds captured amount',
                'REFUND_AMOUNT_EXCEEDS_CAPTURED'
              );
            }

            if (!payment.providerPaymentId) {
              throw new RefundError(
                'Payment is missing provider payment identifier',
                'MISSING_PROVIDER_PAYMENT_ID',
                payment.provider as PaymentProvider
              );
            }

            const now = new Date();
            const refundId = crypto.randomUUID();

            const [pendingRefund] = await trx
              .insert(refunds)
              .values({
                id: refundId,
                tenantId: resolvedTenantId,
                paymentId: params.paymentId,
                merchantRefundId,
                amountMinor: params.amount,
                status: 'pending',
                createdAt: now,
                updatedAt: now,
              })
              .returning();

            return {
              payment,
              existingRefund: null,
              pendingRefund,
            } as const;
          });

          paymentRecord = transactionResult.payment;

          if (transactionResult.existingRefund) {
            return this.toRefundResult(transactionResult.existingRefund, paymentRecord);
          }

          insertedRefund = transactionResult.pendingRefund;

          if (!paymentRecord?.providerPaymentId) {
            throw new RefundError(
              'Payment is missing provider payment identifier',
              'MISSING_PROVIDER_PAYMENT_ID'
            );
          }

<<<<<<< HEAD
=======
          const capturedAmountMinor = payment.amountCapturedMinor ?? payment.amountAuthorizedMinor ?? 0;
          if (!capturedAmountMinor || capturedAmountMinor <= 0) {
            throw new RefundError(
              'No captured amount available for refund',
              'NO_CAPTURED_AMOUNT',
              payment.provider as PaymentProvider
            );
          }

          const normalizedMerchantRefundId = params.merchantRefundId?.trim() || undefined;

          if (normalizedMerchantRefundId) {
            const existingRefunds = await db
              .select()
              .from(refunds)
              .where(
                and(
                  eq(refunds.paymentId, params.paymentId),
                  eq(refunds.tenantId, resolvedTenantId),
                  eq(refunds.merchantRefundId, normalizedMerchantRefundId)
                )
              )
              .limit(1);

            const existingRefund = existingRefunds[0];
            if (existingRefund) {
              return this.mapStoredRefundToResult(
                existingRefund,
                payment.provider as PaymentProvider | undefined
              );
            }
          }

          const [existingTotals] = await db
            .select({
              totalNonFailed: sql<number>`COALESCE(SUM(CASE WHEN ${refunds.status} <> 'failed' THEN ${refunds.amountMinor} ELSE 0 END), 0)`,
              totalSucceeded: sql<number>`COALESCE(SUM(CASE WHEN ${refunds.status} IN ('succeeded','success','completed','captured','refunded') THEN ${refunds.amountMinor} ELSE 0 END), 0)`
            })
            .from(refunds)
            .where(
              and(
                eq(refunds.paymentId, params.paymentId),
                eq(refunds.tenantId, resolvedTenantId)
              )
            );

          const currentRefundedMinor = existingTotals?.totalNonFailed ?? 0;
          const currentSucceededMinor = existingTotals?.totalSucceeded
            ?? (typeof payment.amountRefundedMinor === 'number' ? payment.amountRefundedMinor : 0);

          const requestedAmountMinor = typeof params.amount === 'number'
            ? params.amount
            : Math.max(capturedAmountMinor - currentRefundedMinor, 0);

          if (!requestedAmountMinor || requestedAmountMinor <= 0) {
            throw new RefundError('Refund amount must be greater than zero', 'INVALID_REFUND_AMOUNT');
          }

          const projectedRefundedMinor = currentRefundedMinor + requestedAmountMinor;
          if (projectedRefundedMinor > capturedAmountMinor) {
            await db.insert(paymentEvents).values({
              id: crypto.randomUUID(),
              tenantId: resolvedTenantId,
              paymentId: payment.id,
              provider: payment.provider as PaymentProvider,
              type: 'refund_attempt_failed',
              data: {
                reason: 'REFUND_EXCEEDS_CAPTURED_AMOUNT',
                requestedAmountMinor,
                capturedAmountMinor,
                currentRefundedMinor,
                projectedRefundedMinor,
                merchantRefundId: normalizedMerchantRefundId ?? null,
              },
              occurredAt: new Date(),
            });

            throw new RefundError(
              'Refund amount exceeds captured amount',
              'REFUND_EXCEEDS_CAPTURED_AMOUNT',
              payment.provider as PaymentProvider
            );
          }

          // Get adapter for the provider
>>>>>>> f66dac2f
          const adapter = await adapterFactory.createAdapter(
            paymentRecord.provider as PaymentProvider,
            this.config.environment,
            resolvedTenantId
          );

<<<<<<< HEAD
          const adapterResult = await this.executeWithRetry(
            () =>
              adapter.createRefund({
                ...params,
                amount: params.amount,
                merchantRefundId,
                providerPaymentId: paymentRecord!.providerPaymentId!,
                providerOrderId: paymentRecord!.providerOrderId ?? undefined,
                idempotencyKey,
              }),
            this.config.retryAttempts || 3
          );

          const normalizedStatus = this.normalizeRefundStatus(adapterResult.status);
          const providerTxnId =
            adapterResult.providerTransactionId ??
            adapterResult.providerData?.providerTxnId ??
            adapterResult.providerData?.transactionId ??
            adapterResult.providerData?.upiTransactionId ??
            undefined;

          const utrMasked =
            adapterResult.utrMasked ??
            (adapterResult.providerData?.utr
              ? maskPhonePeUtr(adapterResult.providerData.utr)
              : undefined);

          const timestamp = adapterResult.updatedAt || adapterResult.createdAt || new Date();

          const finalRow = await db.transaction(async (trx) => {
            await trx
              .update(refunds)
              .set({
                status: normalizedStatus,
                providerTxnId: providerTxnId ?? null,
                utrMasked: utrMasked ?? null,
                updatedAt: timestamp,
              })
              .where(
                and(
                  eq(refunds.id, insertedRefund!.id),
                  eq(refunds.tenantId, resolvedTenantId)
                )
              );

            if (normalizedStatus === 'completed') {
              await trx
                .update(payments)
                .set({
                  amountRefundedMinor: sql`${payments.amountRefundedMinor} + ${params.amount}`,
                  updatedAt: timestamp,
                })
                .where(
                  and(
                    eq(payments.id, params.paymentId),
                    eq(payments.tenantId, resolvedTenantId)
                  )
                );
            }

=======
          // Create refund through adapter with idempotency
          const enrichedParams: CreateRefundParams = {
            ...params,
            idempotencyKey,
            providerPaymentId: payment.providerPaymentId,
            amount: requestedAmountMinor,
            merchantRefundId: normalizedMerchantRefundId,
            originalMerchantOrderId:
              params.originalMerchantOrderId
              || payment.providerOrderId
              || payment.orderId,
          };

          const result = await this.executeWithRetry(
            () => adapter.createRefund(enrichedParams),
            this.config.retryAttempts || 3
          );

          const resolvedMerchantRefundId = result.merchantRefundId || enrichedParams.merchantRefundId;
          const resolvedOriginalMerchantOrderId = result.originalMerchantOrderId || enrichedParams.originalMerchantOrderId;
          const resolvedAmountMinor = typeof result.amount === 'number' && !Number.isNaN(result.amount)
            ? result.amount
            : requestedAmountMinor;
          const maskedRefundUtr = adapter.provider === 'phonepe'
            ? maskPhonePeUtr(result.upiUtr || result.providerData?.paymentInstrument?.utr) ?? undefined
            : result.upiUtr;

          const normalizedResult: RefundResult = {
            ...result,
            amount: resolvedAmountMinor,
            merchantRefundId: resolvedMerchantRefundId,
            originalMerchantOrderId: resolvedOriginalMerchantOrderId,
            upiUtr: maskedRefundUtr,
          };

          const normalizedStatus = String(normalizedResult.status ?? '').toLowerCase();
          const refundSucceeded = ['completed', 'succeeded', 'success', 'captured', 'refunded'].includes(normalizedStatus);

          // Store refund and log event in transaction
          await db.transaction(async (trx) => {
            // Store refund
            await trx.insert(refunds).values({
              id: normalizedResult.refundId,
              tenantId: resolvedTenantId,
              paymentId: normalizedResult.paymentId,
              provider: adapter.provider,
              providerRefundId: normalizedResult.providerRefundId,
              merchantRefundId: normalizedResult.merchantRefundId,
              originalMerchantOrderId: normalizedResult.originalMerchantOrderId,
              amountMinor: normalizedResult.amount,
              status: normalizedResult.status,
              reason: normalizedResult.reason,
              upiUtr: maskedRefundUtr,
              createdAt: normalizedResult.createdAt,
              updatedAt: normalizedResult.updatedAt || normalizedResult.createdAt,
            });

            // Log refund event
>>>>>>> f66dac2f
            await trx.insert(paymentEvents).values({
              id: crypto.randomUUID(),
              tenantId: resolvedTenantId,
              paymentId: normalizedResult.paymentId,
              provider: adapter.provider,
              type: 'refund_created',
              data: {
<<<<<<< HEAD
                refundId: insertedRefund!.id,
                amount: params.amount,
                status: normalizedStatus,
              },
              occurredAt: timestamp,
            });

            const [row] = await trx
              .select()
              .from(refunds)
              .where(
                and(
                  eq(refunds.id, insertedRefund!.id),
                  eq(refunds.tenantId, resolvedTenantId)
                )
              )
              .limit(1);

            return row!;
          });

          const resolvedRow = finalRow || {
            ...(insertedRefund as typeof refunds.$inferSelect),
            status: normalizedStatus,
            providerTxnId: providerTxnId ?? insertedRefund?.providerTxnId ?? null,
            utrMasked: utrMasked ?? insertedRefund?.utrMasked ?? null,
            updatedAt: timestamp,
          };

          return this.toRefundResult(resolvedRow, paymentRecord, {
            providerTransactionId: providerTxnId,
            utrMasked,
          });
=======
                refundId: normalizedResult.refundId,
                amount: normalizedResult.amount,
                reason: normalizedResult.reason,
                merchantRefundId: normalizedResult.merchantRefundId,
                originalMerchantOrderId: normalizedResult.originalMerchantOrderId,
                upiUtr: maskedRefundUtr,
              },
              occurredAt: normalizedResult.createdAt,
            });

            if (refundSucceeded) {
              const nextRefundedMinor = currentSucceededMinor + normalizedResult.amount;
              await trx
                .update(payments)
                .set({
                  amountRefundedMinor: nextRefundedMinor,
                  updatedAt: new Date(),
                })
                .where(
                  and(
                    eq(payments.id, normalizedResult.paymentId),
                    eq(payments.tenantId, resolvedTenantId)
                  )
                );
            }
          });

          return normalizedResult;
>>>>>>> f66dac2f

        } catch (error) {
          if (insertedRefund) {
            await db
              .update(refunds)
              .set({
                status: 'failed',
                updatedAt: new Date(),
              })
              .where(
                and(
                  eq(refunds.id, insertedRefund.id),
                  eq(refunds.tenantId, resolvedTenantId)
                )
              );
          }

          if (error instanceof RefundError) {
            console.error('Refund creation failed:', error);
            throw error;
          }

          console.error('Refund creation failed:', error);
          if (error instanceof RefundError) {
            throw error;
          }
          throw new RefundError(
            'Failed to create refund',
            'REFUND_CREATION_FAILED',
            undefined,
            error
          );
        }
      }
    );
  }
  
  /**
   * Get refund status
   */
  public async getRefundStatus(refundId: string, tenantId: string): Promise<RefundResult> {
    try {
      // Get refund from database to determine provider
      const resolvedTenantId = tenantId || 'default';
      const record = await this.getStoredRefund(refundId, resolvedTenantId);
      if (!record) {
        throw new RefundError('Refund not found', 'REFUND_NOT_FOUND');
      }

      // Get adapter for the provider
      const adapter = await adapterFactory.createAdapter(
        record.payment.provider as PaymentProvider,
        this.config.environment,
        resolvedTenantId
      );

      // Get status through adapter
<<<<<<< HEAD
      const adapterResult = await adapter.getRefundStatus(refundId);
      const normalizedStatus = this.normalizeRefundStatus(adapterResult.status);

      let updatedRow = record.refund;

      if (normalizedStatus !== this.normalizeRefundStatus(record.refund.status)) {
        updatedRow =
          (await this.updateStoredRefund(
            {
              ...adapterResult,
              status: normalizedStatus,
              paymentId: record.refund.paymentId,
              merchantRefundId: record.refund.merchantRefundId,
              provider: adapter.provider,
              environment: this.config.environment,
            },
            resolvedTenantId
          )) ?? record.refund;
=======
      const result = await adapter.getRefundStatus(refundId);
      
      // Update refund in database if status changed
      if (result.status !== refund.status) {
        await this.updateStoredRefund(result, refund, resolvedTenantId);
>>>>>>> f66dac2f

        // Log status change event
        await this.logPaymentEvent({
          id: crypto.randomUUID(),
          tenantId: resolvedTenantId,
          refundId: adapterResult.refundId,
          provider: adapter.provider,
          environment: this.config.environment,
          type: 'refund_status_changed',
          status: normalizedStatus,
          data: {
            previousStatus: record.refund.status,
            newStatus: normalizedStatus,
          },
          timestamp: new Date(),
          source: 'api',
        });
      }

      return this.toRefundResult(updatedRow, record.payment, {
        providerTransactionId:
          adapterResult.providerTransactionId ?? updatedRow.providerTxnId ?? undefined,
        utrMasked: adapterResult.utrMasked ?? updatedRow.utrMasked ?? undefined,
      });

    } catch (error) {
      console.error('Refund status check failed:', error);
      throw new RefundError(
        'Failed to get refund status',
        'REFUND_STATUS_CHECK_FAILED',
        undefined,
        error
      );
    }
  }
  
  /**
   * Perform health check on all providers
   */
  public async performHealthCheck(tenantId: string): Promise<HealthCheckResult[]> {
    const resolvedTenantId = tenantId || 'default';
    const healthStatus = await adapterFactory.getHealthStatus(this.config.environment, resolvedTenantId);

    return healthStatus.map(status => ({
      provider: status.provider,
      environment: status.environment,
      healthy: status.healthy,
      tests: status.tests,
      responseTime: status.responseTime,
      error: status.error,
      timestamp: status.timestamp,
    }));
  }

  /**
   * Capture an authorized payment
   */
  public async capturePayment(
    paymentId: string,
    tenantId: string,
    amountMinor?: number
  ): Promise<PaymentResult> {
    const resolvedTenantId = tenantId || 'default';
    let paymentRecord: (typeof payments.$inferSelect) | null = null;

    try {
      paymentRecord = await this.getStoredPayment(paymentId, resolvedTenantId);
      if (!paymentRecord) {
        throw new PaymentError('Payment not found', 'PAYMENT_NOT_FOUND');
      }

      if (!paymentRecord.providerPaymentId) {
        throw new PaymentError(
          'Payment is missing provider payment identifier',
          'MISSING_PROVIDER_PAYMENT_ID',
          paymentRecord.provider as PaymentProvider
        );
      }

      const adapter = await adapterFactory.createAdapter(
        paymentRecord.provider as PaymentProvider,
        this.config.environment,
        resolvedTenantId
      );

      const captureResult = await this.executeWithRetry(
        () => adapter.capturePayment({
          paymentId,
          providerPaymentId: paymentRecord!.providerPaymentId!,
          amount: amountMinor,
        }),
        this.config.retryAttempts || 3
      );

      await this.updateStoredPayment(captureResult, resolvedTenantId, {
        id: crypto.randomUUID(),
        tenantId: resolvedTenantId,
        paymentId: captureResult.paymentId,
        provider: adapter.provider,
        environment: this.config.environment,
        type: 'payment_captured',
        status: captureResult.status,
        data: {
          previousStatus: paymentRecord.status,
          amountCaptured: captureResult.amount,
          requestedAmount: amountMinor ?? captureResult.amount,
        },
        timestamp: new Date(),
        source: 'api',
      });

      return captureResult;
    } catch (error) {
      console.error('Payment capture failed:', error);
      throw new PaymentError(
        'Failed to capture payment',
        'PAYMENT_CAPTURE_FAILED',
        paymentRecord?.provider as PaymentProvider,
        error
      );
    }
  }
  
  /**
   * Execute operation with retry logic
   */
  private async executeWithRetry<T>(
    operation: () => Promise<T>,
    maxRetries: number
  ): Promise<T> {
    let lastError: Error;
    
    for (let attempt = 1; attempt <= maxRetries; attempt++) {
      try {
        return await Promise.race([
          operation(),
          this.createTimeoutPromise<T>()
        ]);
      } catch (error) {
        lastError = error as Error;
        
        if (attempt === maxRetries) {
          break;
        }
        
        // Wait before retry with exponential backoff
        const delay = Math.min(1000 * Math.pow(2, attempt - 1), 5000);
        await this.delay(delay);
      }
    }
    
    throw lastError!;
  }
  
  /**
   * Create timeout promise
   */
  private createTimeoutPromise<T>(): Promise<T> {
    const timeout = this.config.timeout || 30000;
    return new Promise((_, reject) => {
      setTimeout(() => {
        reject(new Error(`Operation timed out after ${timeout}ms`));
      }, timeout);
    });
  }
  
  /**
   * Delay utility
   */
  private delay(ms: number): Promise<void> {
    return new Promise(resolve => setTimeout(resolve, ms));
  }

  private extractProviderMetadata(
    providerData?: Record<string, any>,
    provider?: PaymentProvider
  ): {
    providerTransactionId?: string;
    providerReferenceId?: string;
    upiPayerHandle?: string;
    upiUtr?: string;
    receiptUrl?: string;
    upiInstrumentVariant?: string;
  } {
    const metadata: {
      providerTransactionId?: string;
      providerReferenceId?: string;
      upiPayerHandle?: string;
      upiUtr?: string;
      receiptUrl?: string;
      upiInstrumentVariant?: string;
    } = {};

    if (!providerData) {
      return metadata;
    }

    const nestedSources = [
      providerData,
      typeof providerData.data === 'object' ? providerData.data : undefined,
      typeof providerData.paymentInstrument === 'object' ? providerData.paymentInstrument : undefined,
      typeof providerData.instrumentResponse === 'object' ? providerData.instrumentResponse : undefined,
    ].filter(Boolean) as Record<string, any>[];

    const pickString = (...values: Array<unknown>): string | undefined => {
      for (const value of values) {
        if (typeof value === 'string' && value.trim().length > 0) {
          return value.trim();
        }
      }
      return undefined;
    };

    const instrumentResponse =
      typeof providerData.instrumentResponse === 'object' &&
      providerData.instrumentResponse !== null
        ? (providerData.instrumentResponse as Record<string, any>)
        : undefined;

    const paymentInstrument =
      typeof providerData.paymentInstrument === 'object' &&
      providerData.paymentInstrument !== null
        ? (providerData.paymentInstrument as Record<string, any>)
        : undefined;

    const nestedPaymentInstrument =
      instrumentResponse &&
      typeof instrumentResponse.paymentInstrument === 'object' &&
      instrumentResponse.paymentInstrument !== null
        ? (instrumentResponse.paymentInstrument as Record<string, any>)
        : undefined;

    const providerTransactionId = pickString(
      ...nestedSources.map(source => source.providerTransactionId),
      ...nestedSources.map(source => source.transactionId),
      ...nestedSources.map(source => source.pgTransactionId),
      ...nestedSources.map(source => source.gatewayTransactionId)
    );

    const providerReferenceId = pickString(
      ...nestedSources.map(source => source.providerReferenceId),
      ...nestedSources.map(source => source.merchantTransactionId),
      ...nestedSources.map(source => source.orderId),
      ...nestedSources.map(source => source.referenceId)
    );

    const upiPayerHandle = pickString(
      ...nestedSources.map(source => source.upiPayerHandle),
      ...nestedSources.map(source => source.payerVpa),
      ...nestedSources.map(source => source.payerHandle),
      ...nestedSources.map(source => source.virtualPaymentAddress),
      ...nestedSources.map(source => source.vpa),
      ...nestedSources.map(source => source.payerAddress)
    );

    const upiUtr = pickString(
      ...nestedSources.map(source => source.upiUtr),
      ...nestedSources.map(source => source.utr),
      ...nestedSources.map(source => source.upiTransactionId)
    );

    const receiptUrl = pickString(
      ...nestedSources.map(source => source.receiptUrl),
      ...nestedSources.map(source => source.receipt),
      ...nestedSources.map(source => source.receiptLink),
      ...nestedSources.map(source => source.receiptPath),
      ...nestedSources.map(source => source.receipt_path)
    );

    const instrumentVariantCandidates: Array<string | undefined> = [
      instrumentResponse?.type,
      instrumentResponse?.instrumentType,
      nestedPaymentInstrument?.type,
      nestedPaymentInstrument?.instrumentType,
      paymentInstrument?.type,
      paymentInstrument?.instrumentType,
    ];

    let upiInstrumentVariant: string | undefined;
    for (const candidate of instrumentVariantCandidates) {
      const normalizedVariant = normalizeUpiInstrumentVariant(candidate);
      if (normalizedVariant) {
        upiInstrumentVariant = normalizedVariant;
        break;
      }
    }

    const shouldMaskUpi = provider === 'phonepe';
    const maskedUpiHandle = shouldMaskUpi
      ? maskPhonePeVirtualPaymentAddress(upiPayerHandle)
      : upiPayerHandle ?? undefined;
    const maskedUpiUtr = shouldMaskUpi
      ? maskPhonePeUtr(upiUtr)
      : upiUtr ?? undefined;

    return {
      providerTransactionId,
      providerReferenceId,
      upiPayerHandle: maskedUpiHandle,
      upiUtr: maskedUpiUtr,
      receiptUrl,
      upiInstrumentVariant,
    };
  }

  /**
   * Store payment in database
   */
  private async storePayment(result: PaymentResult, provider: PaymentProvider): Promise<void> {
    await db.insert(payments).values({
      id: result.paymentId,
      orderId: result.providerOrderId || result.paymentId,
      provider: provider,
      environment: this.config.environment,
      providerPaymentId: result.providerPaymentId,
      providerOrderId: result.providerOrderId,
      amountAuthorizedMinor: result.amount,
      currency: result.currency,
      status: PaymentsService.toStorageStatus(result.status),
      methodKind: result.method?.type,
      methodBrand: result.method?.brand,
      last4: result.method?.last4,
      createdAt: result.createdAt,
      updatedAt: result.updatedAt || result.createdAt,
    });
  }
  
  /**
   * Update stored payment with transaction safety
   */
  private async updateStoredPayment(result: PaymentResult, tenantId: string, event: PaymentEvent): Promise<void> {
    await db.transaction(async (trx) => {
      const [existingPayment] = await trx
        .select({
          orderId: payments.orderId,
          currentStatus: payments.status,
          provider: payments.provider,
        })
        .from(payments)
        .where(
          and(
            eq(payments.id, result.paymentId),
            eq(payments.tenantId, tenantId)
          )
        )
        .limit(1);

      if (!existingPayment) {
        return;
      }

      const currentLifecycle = PaymentsService.normalizeLifecycleStatus(existingPayment.currentStatus);
      const nextLifecycle = PaymentsService.normalizeLifecycleStatus(result.status);
      const transitionAllowed = PaymentsService.canTransitionLifecycleStatus(
        currentLifecycle,
        nextLifecycle
      );

      if (!transitionAllowed) {
        return;
      }

      const updateData: Record<string, any> = {
        status: PaymentsService.toStorageStatus(result.status),
        methodKind: result.method?.type,
        methodBrand: result.method?.brand,
        last4: result.method?.last4,
        updatedAt: result.updatedAt || new Date(),
      };

      const providerForMasking = (result.provider ?? event.provider ?? existingPayment?.provider) as PaymentProvider | undefined;

      const providerMetadata = this.extractProviderMetadata(
        result.providerData,
        providerForMasking
      );

      if (result.providerPaymentId) {
        updateData.providerPaymentId = result.providerPaymentId;
      }

      if (result.providerOrderId) {
        updateData.providerOrderId = result.providerOrderId;
      }

      if (nextLifecycle === 'COMPLETED' && typeof result.amount === 'number') {
        updateData.amountCapturedMinor = result.amount;
      }

      if (providerMetadata.providerTransactionId) {
        updateData.providerTransactionId = providerMetadata.providerTransactionId;
      }

      if (providerMetadata.providerReferenceId) {
        updateData.providerReferenceId = providerMetadata.providerReferenceId;
      }

      if (providerMetadata.upiPayerHandle) {
        updateData.upiPayerHandle =
          providerForMasking === 'phonepe'
            ? maskPhonePeVirtualPaymentAddress(providerMetadata.upiPayerHandle) ?? providerMetadata.upiPayerHandle
            : providerMetadata.upiPayerHandle;
      }

      if (providerMetadata.upiUtr) {
        updateData.upiUtr =
          providerForMasking === 'phonepe'
            ? maskPhonePeUtr(providerMetadata.upiUtr) ?? providerMetadata.upiUtr
            : providerMetadata.upiUtr;
      }

      if (providerMetadata.upiInstrumentVariant) {
        updateData.upiInstrumentVariant = providerMetadata.upiInstrumentVariant;
      }

      if (providerMetadata.receiptUrl) {
        updateData.receiptUrl = providerMetadata.receiptUrl;
      }

      await trx
        .update(payments)
        .set(updateData)
        .where(
          and(
            eq(payments.id, result.paymentId),
            eq(payments.tenantId, tenantId)
          )
        );

      await trx.insert(paymentEvents).values({
        id: event.id,
        tenantId,
        paymentId: event.paymentId ?? result.paymentId,
        provider: event.provider,
        type: event.type,
        data: event.data,
        occurredAt: event.timestamp,
      });

      const paymentOrderId = existingPayment?.orderId;
      let shouldPromoteOrder =
        paymentOrderId &&
        nextLifecycle === 'COMPLETED' &&
        event.type === 'payment_verified' &&
        transitionAllowed;

      if (shouldPromoteOrder) {
        const [orderRecord] = await trx
          .select({ paymentStatus: orders.paymentStatus })
          .from(orders)
          .where(eq(orders.id, paymentOrderId))
          .limit(1);

        if (orderRecord?.paymentStatus === 'paid') {
          shouldPromoteOrder = false;
        }
      }

      if (shouldPromoteOrder) {
        await trx
          .update(orders)
          .set({
            paymentStatus: 'paid',
            status: sql`CASE WHEN ${orders.status} = 'pending' THEN 'confirmed' ELSE ${orders.status} END`,
            updatedAt: new Date(),
          })
          .where(
            and(
              eq(orders.id, paymentOrderId),
              sql`${orders.paymentStatus} <> 'paid'`
            )
          );
      }
    });
  }

  private static normalizeLifecycleStatus(status: string | null | undefined): PaymentLifecycleStatus {
    return normalizePaymentLifecycleStatus(status);
  }

  private static canTransitionLifecycleStatus(
    current: PaymentLifecycleStatus,
    next: PaymentLifecycleStatus
  ): boolean {
    return canTransitionPaymentLifecycle(current, next);
  }

  private static toStorageStatus(status: string | null | undefined): string {
    if (!status) {
      return 'CREATED';
    }

    const normalized = status.toString().trim();

    if (!normalized) {
      return 'CREATED';
    }

    const upper = normalized.toUpperCase();
    const lifecycle = normalizePaymentLifecycleStatus(upper);

    if (lifecycle === 'COMPLETED') {
      return 'COMPLETED';
    }

    if (lifecycle === 'PENDING') {
      return 'PENDING';
    }

    if (lifecycle === 'FAILED') {
      if (upper === 'FAILED' || upper === 'FAILURE') {
        return 'FAILED';
      }
      return upper;
    }

    if (lifecycle === 'CREATED' || upper === 'CREATED') {
      return 'CREATED';
    }

    return upper;
  }
  
  /**
   * Get stored payment
   */
  private async getStoredPayment(paymentId: string, tenantId: string) {
    const result = await db
      .select()
      .from(payments)
      .where(
        and(
          eq(payments.id, paymentId),
          eq(payments.tenantId, tenantId)
        )
      )
      .limit(1);

    return result[0] || null;
  }

  private mapStoredRefundToResult(
    storedRefund: typeof refunds.$inferSelect,
    fallbackProvider?: PaymentProvider
  ): RefundResult {
    const provider = (storedRefund.provider as PaymentProvider | undefined) ?? fallbackProvider;

    if (!provider) {
      throw new RefundError(
        'Stored refund is missing provider metadata',
        'REFUND_PROVIDER_UNKNOWN'
      );
    }

    const maskedUtr = provider === 'phonepe'
      ? maskPhonePeUtr(storedRefund.upiUtr ?? undefined) ?? undefined
      : storedRefund.upiUtr ?? undefined;

    return {
      refundId: storedRefund.id,
      paymentId: storedRefund.paymentId,
      providerRefundId: storedRefund.providerRefundId ?? undefined,
      merchantRefundId: storedRefund.merchantRefundId ?? undefined,
      originalMerchantOrderId: storedRefund.originalMerchantOrderId ?? undefined,
      amount: storedRefund.amountMinor ?? 0,
      status: storedRefund.status as RefundResult['status'],
      provider,
      environment: this.config.environment,
      reason: storedRefund.reason ?? undefined,
      upiUtr: maskedUtr,
      createdAt: storedRefund.createdAt ?? new Date(),
      updatedAt: storedRefund.updatedAt ?? storedRefund.createdAt ?? new Date(),
    };
  }

  /**
   * Update stored refund
   */
<<<<<<< HEAD
  private async updateStoredRefund(
    result: RefundResult,
    tenantId: string
  ): Promise<typeof refunds.$inferSelect | null> {
    const normalizedStatus = this.normalizeRefundStatus(result.status);

    return await db.transaction(async (trx) => {
      const [existing] = await trx
        .select()
        .from(refunds)
        .where(
          and(
            eq(refunds.id, result.refundId),
            eq(refunds.tenantId, tenantId)
          )
        )
        .limit(1);

      if (!existing) {
        return null;
      }

      await trx
        .update(refunds)
        .set({
          status: normalizedStatus,
          providerTxnId: result.providerTransactionId ?? existing.providerTxnId,
          utrMasked: result.utrMasked ?? existing.utrMasked,
          updatedAt: result.updatedAt || new Date(),
        })
        .where(
          and(
            eq(refunds.id, result.refundId),
            eq(refunds.tenantId, tenantId)
          )
        );

      if (existing.status !== 'completed' && normalizedStatus === 'completed') {
        await trx
          .update(payments)
          .set({
            amountRefundedMinor: sql`${payments.amountRefundedMinor} + ${existing.amountMinor}`,
            updatedAt: result.updatedAt || new Date(),
          })
          .where(
            and(
              eq(payments.id, existing.paymentId),
              eq(payments.tenantId, tenantId)
            )
          );
      }

      const [updated] = await trx
        .select()
        .from(refunds)
        .where(
          and(
            eq(refunds.id, result.refundId),
            eq(refunds.tenantId, tenantId)
          )
        )
        .limit(1);

      return updated ?? existing;
=======
  private async storeRefund(result: RefundResult, provider: PaymentProvider): Promise<void> {
    await db.insert(refunds).values({
      id: result.refundId,
      paymentId: result.paymentId,
      provider: provider,
      providerRefundId: result.providerRefundId,
      merchantRefundId: result.merchantRefundId,
      originalMerchantOrderId: result.originalMerchantOrderId,
      amountMinor: result.amount,
      status: result.status,
      reason: result.reason,
      upiUtr: result.upiUtr,
      createdAt: result.createdAt,
      updatedAt: result.updatedAt || result.createdAt,
>>>>>>> f66dac2f
    });
  }

  /**
   * Normalize refund status values
   */
<<<<<<< HEAD
  private normalizeRefundStatus(status: any): RefundStatus {
    if (typeof status !== 'string') {
      return 'pending';
    }

    const normalized = status.trim().toLowerCase();

    switch (normalized) {
      case 'success':
      case 'succeeded':
      case 'completed':
      case 'captured':
        return 'completed';
      case 'failed':
      case 'failure':
      case 'declined':
        return 'failed';
      case 'cancelled':
      case 'canceled':
      case 'timeout':
      case 'timed_out':
      case 'timedout':
        return 'cancelled';
      case 'processing':
      case 'initiated':
        return 'processing';
      case 'pending':
      default:
        return 'pending';
    }
  }

  private toRefundResult(
    row: typeof refunds.$inferSelect,
    payment: typeof payments.$inferSelect,
    overrides?: {
      providerTransactionId?: string;
      utrMasked?: string;
    }
  ): RefundResult {
    return {
      refundId: row.id,
      paymentId: row.paymentId,
      merchantRefundId: row.merchantRefundId,
      amount: row.amountMinor,
      status: this.normalizeRefundStatus(row.status),
      provider: payment.provider as PaymentProvider,
      environment: this.config.environment,
      providerTransactionId:
        overrides?.providerTransactionId ?? row.providerTxnId ?? undefined,
      utrMasked: overrides?.utrMasked ?? row.utrMasked ?? undefined,
      createdAt: row.createdAt ?? new Date(),
      updatedAt: row.updatedAt ?? undefined,
    };
=======
  private async updateStoredRefund(
    result: RefundResult,
    existingRefund: typeof refunds.$inferSelect,
    tenantId: string
  ): Promise<void> {
    const updateData: Record<string, any> = {
      status: result.status,
      updatedAt: result.updatedAt || new Date(),
    };

    if (result.providerRefundId) {
      updateData.providerRefundId = result.providerRefundId;
    }

    if (result.merchantRefundId) {
      updateData.merchantRefundId = result.merchantRefundId;
    }

    if (result.originalMerchantOrderId) {
      updateData.originalMerchantOrderId = result.originalMerchantOrderId;
    }

    if (typeof result.amount === 'number' && !Number.isNaN(result.amount)) {
      updateData.amountMinor = result.amount;
    }

    const provider = existingRefund.provider as PaymentProvider | undefined;
    const maskedUtr = provider === 'phonepe'
      ? maskPhonePeUtr(result.upiUtr || result.providerData?.paymentInstrument?.utr) ?? existingRefund.upiUtr
      : result.upiUtr;

    if (maskedUtr) {
      updateData.upiUtr = maskedUtr;
    }

    await db
      .update(refunds)
      .set(updateData)
      .where(
        and(
          eq(refunds.id, result.refundId),
          eq(refunds.tenantId, tenantId)
        )
      );

    const paymentId = result.paymentId || existingRefund.paymentId;
    const normalizedStatus = String(result.status ?? '').toLowerCase();
    const shouldRecalculate = ['completed', 'succeeded', 'success', 'captured', 'refunded', 'failed', 'cancelled'].includes(normalizedStatus);

    if (paymentId && shouldRecalculate) {
      const [totals] = await db
        .select({
          totalSucceeded: sql<number>`COALESCE(SUM(CASE WHEN ${refunds.status} IN ('succeeded','success','completed','captured','refunded') THEN ${refunds.amountMinor} ELSE 0 END), 0)`
        })
        .from(refunds)
        .where(
          and(
            eq(refunds.paymentId, paymentId),
            eq(refunds.tenantId, tenantId)
          )
        );

      const succeededMinor = totals?.totalSucceeded ?? 0;

      await db
        .update(payments)
        .set({
          amountRefundedMinor: succeededMinor,
          updatedAt: new Date(),
        })
        .where(
          and(
            eq(payments.id, paymentId),
            eq(payments.tenantId, tenantId)
          )
        );
    }
>>>>>>> f66dac2f
  }

  /**
   * Get stored refund
   */
  private async getStoredRefund(refundId: string, tenantId: string) {
    const refundResult = await db
      .select()
      .from(refunds)
      .where(
        and(
          eq(refunds.id, refundId),
          eq(refunds.tenantId, tenantId)
        )
      )
      .limit(1);

    const refund = refundResult[0];
    if (!refund) {
      return null;
    }

    const paymentResult = await db
      .select()
      .from(payments)
      .where(
        and(
          eq(payments.id, refund.paymentId),
          eq(payments.tenantId, tenantId)
        )
      )
      .limit(1);

    const payment = paymentResult[0];
    if (!payment) {
      return null;
    }

    return { refund, payment } as const;
  }
  
  /**
   * Log payment event
   */
  private async logPaymentEvent(event: PaymentEvent): Promise<void> {
    await db.insert(paymentEvents).values({
      id: event.id,
      paymentId: event.paymentId,
      tenantId: event.tenantId,
      provider: event.provider,
      type: event.type,
      data: event.data,
      occurredAt: event.timestamp,
    });
  }
  
  /**
   * Get default success URL
   */
  private getDefaultSuccessUrl(): string {
    return `${process.env.BASE_URL || 'http://localhost:3000'}/payment-success`;
  }
  
  /**
   * Get default failure URL
   */
  private getDefaultFailureUrl(): string {
    return `${process.env.BASE_URL || 'http://localhost:3000'}/payment-failed`;
  }

  private async findCapturedUpiPayment(orderId: string, tenantId: string) {
    const existing = await db
      .select({ id: payments.id })
      .from(payments)
      .where(
        and(
          eq(payments.orderId, orderId),
          eq(payments.tenantId, tenantId),
          eq(payments.methodKind, 'upi'),
          or(
            inArray(payments.status, PaymentsService.upiCaptureStatuses),
            gt(payments.amountCapturedMinor, 0)
          )
        )
      )
      .limit(1);

    return existing[0] ?? null;
  }
}

/**
 * Create service instance with default configuration
 */
export const createPaymentsService = (overrides?: Partial<PaymentServiceConfig>) => {
  const defaultConfig: PaymentServiceConfig = {
    environment: (process.env.NODE_ENV === 'production' ? 'live' : 'test') as Environment,
    retryAttempts: 3,
    timeout: 30000,
    ...overrides,
  };
  
  return PaymentsService.getInstance(defaultConfig);
};<|MERGE_RESOLUTION|>--- conflicted
+++ resolved
@@ -1,1744 +1,36 @@
-/**
- * TASK 5: PaymentsService - Main orchestrator for payment operations
- * 
- * This service provides a unified interface for all payment operations,
- * handling provider selection, fallbacks, idempotency, and state management.
- */
+// Refunds table - tracks refund attempts
+export const refunds = pgTable("refunds", {
+  id: varchar("id").primaryKey().default(sql`gen_random_uuid()`),
 
-import type { 
-  PaymentProvider, 
-  Environment 
-} from "../../shared/payment-providers";
+  tenantId: varchar("tenant_id").notNull().default('default'),
 
-import type {
-  CreatePaymentParams,
-  PaymentResult,
-  VerifyPaymentParams,
-  CreateRefundParams,
-  RefundResult,
-  RefundStatus,
-  PaymentServiceConfig,
-  PaymentEvent,
-  HealthCheckResult,
-  PaymentLifecycleStatus,
-} from "../../shared/payment-types";
+  paymentId: varchar("payment_id")
+    .references(() => payments.id)
+    .notNull(),
 
-import { adapterFactory } from "./adapter-factory";
-import { idempotencyService } from "./idempotency-service";
-import {
-  PaymentError,
-  RefundError,
-  ConfigurationError,
-  normalizePaymentLifecycleStatus,
-  canTransitionPaymentLifecycle,
-} from "../../shared/payment-types";
-import { db } from "../db";
-import { payments, refunds, paymentEvents, orders } from "../../shared/schema";
-import {
-  maskPhonePeVirtualPaymentAddress,
-  maskPhonePeUtr,
-  normalizeUpiInstrumentVariant,
-} from "../../shared/upi";
-import { eq, and, sql, or, inArray, gt } from "drizzle-orm";
-import crypto from "crypto";
+  // Optional: we sometimes infer provider from the payment;
+  // keep nullable so pending rows can be created before adapter call.
+  provider: varchar("provider", { length: 50 }),
 
-/**
- * Main payments service orchestrating all payment operations
- */
-export class PaymentsService {
-  private static instances = new Map<string, PaymentsService>();
-  private static readonly upiCaptureStatuses = [
-    "captured",
-    "completed",
-    "COMPLETED",
-    "succeeded",
-    "success",
-    "paid",
-  ];
-  
-  private constructor(
-    private config: PaymentServiceConfig
-  ) {}
-  
-  public static getInstance(config: PaymentServiceConfig): PaymentsService {
-    const key = JSON.stringify({
-      environment: config.environment,
-      defaultProvider: config.defaultProvider,
-      fallbackProviders: config.fallbackProviders,
-    });
+  // Provider-side identifiers and merchant correlation keys
+  providerRefundId: varchar("provider_refund_id"),
+  merchantRefundId: varchar("merchant_refund_id", { length: 100 }).notNull(),
+  originalMerchantOrderId: varchar("original_merchant_order_id", { length: 255 }),
 
-    if (!PaymentsService.instances.has(key)) {
-      PaymentsService.instances.set(key, new PaymentsService(config));
-    }
+  // Money & state
+  amountMinor: integer("amount_minor").notNull(),
+  status: varchar("status", { length: 20 }).notNull().default('pending'), // pending|processing|completed|failed|cancelled
+  reason: text("reason"),
 
-    return PaymentsService.instances.get(key)!;
-  }
-  
-  /**
-   * Create a new payment with idempotency protection
-   */
-  public async createPayment(
-    params: CreatePaymentParams,
-    tenantId: string,
-    preferredProvider?: PaymentProvider,
-    options?: { idempotencyKeyOverride?: string }
-  ): Promise<PaymentResult> {
-    // Generate idempotency key if not provided
-    const idempotencyKey = options?.idempotencyKeyOverride
-      || params.idempotencyKey
-      || idempotencyService.generateKey('payment');
+  // UPI metadata (masked + raw as provided; service reads/writes masked/txn id)
+  upiUtr: varchar("upi_utr", { length: 100 }),
+  utrMasked: varchar("utr_masked", { length: 100 }),
+  providerTxnId: varchar("provider_txn_id", { length: 255 }),
 
-    const resolvedTenantId = tenantId || params.tenantId || 'default';
-    
-    // Execute with idempotency protection
-    return await idempotencyService.executeWithIdempotency(
-      idempotencyKey,
-      'create_payment',
-      async () => {
-        try {
-          const existingUpiCapture = await this.findCapturedUpiPayment(
-            params.orderId,
-            resolvedTenantId
-          );
-
-          if (existingUpiCapture) {
-            throw new PaymentError(
-              "A UPI payment has already been captured for this order",
-              "UPI_PAYMENT_ALREADY_CAPTURED"
-            );
-          }
-
-          // Determine provider to use
-          const provider = preferredProvider || this.config.defaultProvider;
-          
-          let adapter;
-          if (provider) {
-            adapter = await adapterFactory.getAdapterWithFallback(provider, this.config.environment, resolvedTenantId);
-          } else {
-            adapter = await adapterFactory.getPrimaryAdapter(this.config.environment, resolvedTenantId);
-          }
-          
-          if (!adapter) {
-            throw new ConfigurationError(
-              `No payment providers available for ${this.config.environment} environment`
-            );
-          }
-          
-          // Add service-level configurations
-          const enrichedParams: CreatePaymentParams = {
-            ...params,
-            idempotencyKey,
-            successUrl: params.successUrl || this.getDefaultSuccessUrl(),
-            failureUrl: params.failureUrl || this.getDefaultFailureUrl(),
-            metadata: {
-              ...params.metadata,
-              serviceVersion: '1.0.0',
-              environment: this.config.environment,
-            },
-          };
-          
-          // Create payment through adapter with transaction safety
-          const result = await this.executeWithRetry(
-            () => adapter.createPayment(enrichedParams),
-            this.config.retryAttempts || 3
-          );
-          
-          const providerMetadata = this.extractProviderMetadata(
-            result.providerData,
-            adapter.provider
-          );
-
-          // Store payment and log event in transaction
-          await db.transaction(async (trx) => {
-            // Store payment
-            await trx.insert(payments).values({
-              id: result.paymentId,
-              tenantId: resolvedTenantId,
-              orderId: params.orderId,
-              provider: adapter.provider,
-              environment: this.config.environment,
-              providerPaymentId: result.providerPaymentId,
-              providerOrderId: result.providerOrderId,
-              providerTransactionId: providerMetadata.providerTransactionId,
-              providerReferenceId: providerMetadata.providerReferenceId,
-              amountAuthorizedMinor: result.amount,
-              currency: result.currency,
-              status: PaymentsService.toStorageStatus(result.status),
-              methodKind: result.method?.type,
-              methodBrand: result.method?.brand,
-              last4: result.method?.last4,
-              upiPayerHandle: providerMetadata.upiPayerHandle,
-              upiUtr: providerMetadata.upiUtr,
-              upiInstrumentVariant: providerMetadata.upiInstrumentVariant,
-              receiptUrl: providerMetadata.receiptUrl,
-              createdAt: result.createdAt,
-              updatedAt: result.updatedAt || result.createdAt,
-            });
-            
-            // Log payment event
-            await trx.insert(paymentEvents).values({
-              id: crypto.randomUUID(),
-              tenantId: resolvedTenantId,
-              paymentId: result.paymentId,
-              provider: adapter.provider,
-              type: 'payment_created',
-              data: {
-                amount: result.amount,
-                currency: result.currency,
-                method: result.method,
-                orderId: params.orderId,
-              },
-              occurredAt: result.createdAt,
-            });
-          });
-          
-          return result;
-
-        } catch (error) {
-          console.error('Payment creation failed:', error);
-
-          if (error instanceof PaymentError && error.code === 'UPI_PAYMENT_ALREADY_CAPTURED') {
-            throw error;
-          }
-
-          throw new PaymentError(
-            'Failed to create payment',
-            'PAYMENT_CREATION_FAILED',
-            preferredProvider,
-            error
-          );
-        }
-      }
-    );
-  }
-  
-  /**
-   * Verify a payment
-   */
-  public async verifyPayment(params: VerifyPaymentParams, tenantId: string): Promise<PaymentResult> {
-    try {
-      // Get payment from database to determine provider
-      const resolvedTenantId = tenantId || 'default';
-      const payment = await this.getStoredPayment(params.paymentId, resolvedTenantId);
-      if (!payment) {
-        throw new PaymentError('Payment not found', 'PAYMENT_NOT_FOUND');
-      }
-
-      // Get adapter for the provider
-      const adapter = await adapterFactory.createAdapter(
-        payment.provider as PaymentProvider,
-        this.config.environment,
-        resolvedTenantId
-      );
-
-      // Verify payment through adapter
-      const result = await adapter.verifyPayment(params);
-
-      // Update payment in database
-      await this.updateStoredPayment(result, resolvedTenantId, {
-        id: crypto.randomUUID(),
-        tenantId: resolvedTenantId,
-        paymentId: result.paymentId,
-        provider: adapter.provider,
-        environment: this.config.environment,
-        type: 'payment_verified',
-        status: result.status,
-        data: {
-          previousStatus: payment.status,
-          newStatus: result.status,
-          method: result.method,
-        },
-        timestamp: new Date(),
-        source: 'api',
-      });
-
-      return result;
-      
-    } catch (error) {
-      console.error('Payment verification failed:', error);
-      throw new PaymentError(
-        'Failed to verify payment',
-        'PAYMENT_VERIFICATION_FAILED',
-        undefined,
-        error
-      );
-    }
-  }
-
-  public async cancelPayment(
-    params: { paymentId: string; orderId?: string; reason?: string },
-    tenantId: string
-  ): Promise<void> {
-    const resolvedTenantId = tenantId || 'default';
-    const payment = await this.getStoredPayment(params.paymentId, resolvedTenantId);
-
-    if (!payment) {
-      throw new PaymentError('Payment not found', 'PAYMENT_NOT_FOUND');
-    }
-
-    if (payment.provider !== 'phonepe') {
-      throw new PaymentError(
-        'Only PhonePe payments can be cancelled through this endpoint',
-        'UNSUPPORTED_PROVIDER'
-      );
-    }
-
-    if (params.orderId && payment.orderId !== params.orderId) {
-      throw new PaymentError('Payment does not belong to the provided order', 'ORDER_MISMATCH');
-    }
-
-    const normalizedStatus = PaymentsService.normalizeLifecycleStatus(payment.status);
-    const storedStatus =
-      typeof payment.status === 'string' ? payment.status.toString().trim().toUpperCase() : '';
-
-    if (normalizedStatus === 'COMPLETED') {
-      throw new PaymentError('Completed payments cannot be cancelled', 'PAYMENT_ALREADY_COMPLETED');
-    }
-
-    if (normalizedStatus === 'FAILED') {
-      if (storedStatus === 'CANCELLED') {
-        return;
-      }
-
-      throw new PaymentError('Payment is already in a failed state', 'PAYMENT_ALREADY_FAILED');
-    }
-
-    const cancelledAt = new Date();
-
-    await db.transaction(async (trx) => {
-      await trx
-        .update(payments)
-        .set({
-          status: 'CANCELLED',
-          updatedAt: cancelledAt,
-        })
-        .where(
-          and(eq(payments.id, payment.id), eq(payments.tenantId, resolvedTenantId))
-        );
-
-      await trx.insert(paymentEvents).values({
-        id: crypto.randomUUID(),
-        tenantId: resolvedTenantId,
-        paymentId: payment.id,
-        provider: payment.provider as PaymentProvider,
-        type: 'checkout.user_cancelled',
-        data: {
-          previousStatus: payment.status ?? 'UNKNOWN',
-          newStatus: 'CANCELLED',
-          orderId: payment.orderId,
-          reason: params.reason ?? 'user_cancelled_checkout',
-        },
-        occurredAt: cancelledAt,
-      });
-
-      await trx
-        .update(orders)
-        .set({
-          paymentStatus: 'failed',
-          paymentFailedAt: cancelledAt,
-          updatedAt: cancelledAt,
-        })
-        .where(
-          and(
-            eq(orders.id, payment.orderId),
-            eq(orders.tenantId, resolvedTenantId),
-            sql`${orders.paymentStatus} <> 'paid'`
-          )
-        );
-    });
-  }
-
-  /**
-   * Create a refund with idempotency protection
-  */
-  public async createRefund(params: CreateRefundParams, tenantId: string): Promise<RefundResult> {
-    // Generate idempotency key if not provided
-    const idempotencyKey = params.idempotencyKey || idempotencyService.generateKey('refund');
-
-    const resolvedTenantId = tenantId || 'default';
-
-    // Execute with idempotency protection
-    return await idempotencyService.executeWithIdempotency(
-      idempotencyKey,
-      'create_refund',
-      async () => {
-        const merchantRefundId = params.merchantRefundId?.trim();
-
-        if (!merchantRefundId) {
-          throw new RefundError('merchantRefundId is required', 'MISSING_MERCHANT_REFUND_ID');
-        }
-
-        if (!Number.isFinite(params.amount) || params.amount <= 0) {
-          throw new RefundError('Refund amount must be positive', 'INVALID_REFUND_AMOUNT');
-        }
-
-        let insertedRefund: typeof refunds.$inferSelect | null = null;
-        let paymentRecord: typeof payments.$inferSelect | null = null;
-
-        try {
-          const transactionResult = await db.transaction(async (trx) => {
-            const [payment] = await trx
-              .select()
-              .from(payments)
-              .where(
-                and(
-                  eq(payments.id, params.paymentId),
-                  eq(payments.tenantId, resolvedTenantId)
-                )
-              )
-              .limit(1);
-
-            if (!payment) {
-              throw new RefundError('Payment not found', 'PAYMENT_NOT_FOUND');
-            }
-
-            const [existing] = await trx
-              .select()
-              .from(refunds)
-              .where(
-                and(
-                  eq(refunds.paymentId, params.paymentId),
-                  eq(refunds.tenantId, resolvedTenantId),
-                  eq(refunds.merchantRefundId, merchantRefundId)
-                )
-              )
-              .limit(1);
-
-            if (existing) {
-              return {
-                payment,
-                existingRefund: existing,
-                pendingRefund: null,
-              } as const;
-            }
-
-            const capturedMinor = payment.amountCapturedMinor ?? 0;
-            const alreadyRefundedMinor = payment.amountRefundedMinor ?? 0;
-            const remainingMinor = capturedMinor - alreadyRefundedMinor;
-
-            if (remainingMinor < params.amount) {
-              throw new RefundError(
-                'Refund amount exceeds captured amount',
-                'REFUND_AMOUNT_EXCEEDS_CAPTURED'
-              );
-            }
-
-            if (!payment.providerPaymentId) {
-              throw new RefundError(
-                'Payment is missing provider payment identifier',
-                'MISSING_PROVIDER_PAYMENT_ID',
-                payment.provider as PaymentProvider
-              );
-            }
-
-            const now = new Date();
-            const refundId = crypto.randomUUID();
-
-            const [pendingRefund] = await trx
-              .insert(refunds)
-              .values({
-                id: refundId,
-                tenantId: resolvedTenantId,
-                paymentId: params.paymentId,
-                merchantRefundId,
-                amountMinor: params.amount,
-                status: 'pending',
-                createdAt: now,
-                updatedAt: now,
-              })
-              .returning();
-
-            return {
-              payment,
-              existingRefund: null,
-              pendingRefund,
-            } as const;
-          });
-
-          paymentRecord = transactionResult.payment;
-
-          if (transactionResult.existingRefund) {
-            return this.toRefundResult(transactionResult.existingRefund, paymentRecord);
-          }
-
-          insertedRefund = transactionResult.pendingRefund;
-
-          if (!paymentRecord?.providerPaymentId) {
-            throw new RefundError(
-              'Payment is missing provider payment identifier',
-              'MISSING_PROVIDER_PAYMENT_ID'
-            );
-          }
-
-<<<<<<< HEAD
-=======
-          const capturedAmountMinor = payment.amountCapturedMinor ?? payment.amountAuthorizedMinor ?? 0;
-          if (!capturedAmountMinor || capturedAmountMinor <= 0) {
-            throw new RefundError(
-              'No captured amount available for refund',
-              'NO_CAPTURED_AMOUNT',
-              payment.provider as PaymentProvider
-            );
-          }
-
-          const normalizedMerchantRefundId = params.merchantRefundId?.trim() || undefined;
-
-          if (normalizedMerchantRefundId) {
-            const existingRefunds = await db
-              .select()
-              .from(refunds)
-              .where(
-                and(
-                  eq(refunds.paymentId, params.paymentId),
-                  eq(refunds.tenantId, resolvedTenantId),
-                  eq(refunds.merchantRefundId, normalizedMerchantRefundId)
-                )
-              )
-              .limit(1);
-
-            const existingRefund = existingRefunds[0];
-            if (existingRefund) {
-              return this.mapStoredRefundToResult(
-                existingRefund,
-                payment.provider as PaymentProvider | undefined
-              );
-            }
-          }
-
-          const [existingTotals] = await db
-            .select({
-              totalNonFailed: sql<number>`COALESCE(SUM(CASE WHEN ${refunds.status} <> 'failed' THEN ${refunds.amountMinor} ELSE 0 END), 0)`,
-              totalSucceeded: sql<number>`COALESCE(SUM(CASE WHEN ${refunds.status} IN ('succeeded','success','completed','captured','refunded') THEN ${refunds.amountMinor} ELSE 0 END), 0)`
-            })
-            .from(refunds)
-            .where(
-              and(
-                eq(refunds.paymentId, params.paymentId),
-                eq(refunds.tenantId, resolvedTenantId)
-              )
-            );
-
-          const currentRefundedMinor = existingTotals?.totalNonFailed ?? 0;
-          const currentSucceededMinor = existingTotals?.totalSucceeded
-            ?? (typeof payment.amountRefundedMinor === 'number' ? payment.amountRefundedMinor : 0);
-
-          const requestedAmountMinor = typeof params.amount === 'number'
-            ? params.amount
-            : Math.max(capturedAmountMinor - currentRefundedMinor, 0);
-
-          if (!requestedAmountMinor || requestedAmountMinor <= 0) {
-            throw new RefundError('Refund amount must be greater than zero', 'INVALID_REFUND_AMOUNT');
-          }
-
-          const projectedRefundedMinor = currentRefundedMinor + requestedAmountMinor;
-          if (projectedRefundedMinor > capturedAmountMinor) {
-            await db.insert(paymentEvents).values({
-              id: crypto.randomUUID(),
-              tenantId: resolvedTenantId,
-              paymentId: payment.id,
-              provider: payment.provider as PaymentProvider,
-              type: 'refund_attempt_failed',
-              data: {
-                reason: 'REFUND_EXCEEDS_CAPTURED_AMOUNT',
-                requestedAmountMinor,
-                capturedAmountMinor,
-                currentRefundedMinor,
-                projectedRefundedMinor,
-                merchantRefundId: normalizedMerchantRefundId ?? null,
-              },
-              occurredAt: new Date(),
-            });
-
-            throw new RefundError(
-              'Refund amount exceeds captured amount',
-              'REFUND_EXCEEDS_CAPTURED_AMOUNT',
-              payment.provider as PaymentProvider
-            );
-          }
-
-          // Get adapter for the provider
->>>>>>> f66dac2f
-          const adapter = await adapterFactory.createAdapter(
-            paymentRecord.provider as PaymentProvider,
-            this.config.environment,
-            resolvedTenantId
-          );
-
-<<<<<<< HEAD
-          const adapterResult = await this.executeWithRetry(
-            () =>
-              adapter.createRefund({
-                ...params,
-                amount: params.amount,
-                merchantRefundId,
-                providerPaymentId: paymentRecord!.providerPaymentId!,
-                providerOrderId: paymentRecord!.providerOrderId ?? undefined,
-                idempotencyKey,
-              }),
-            this.config.retryAttempts || 3
-          );
-
-          const normalizedStatus = this.normalizeRefundStatus(adapterResult.status);
-          const providerTxnId =
-            adapterResult.providerTransactionId ??
-            adapterResult.providerData?.providerTxnId ??
-            adapterResult.providerData?.transactionId ??
-            adapterResult.providerData?.upiTransactionId ??
-            undefined;
-
-          const utrMasked =
-            adapterResult.utrMasked ??
-            (adapterResult.providerData?.utr
-              ? maskPhonePeUtr(adapterResult.providerData.utr)
-              : undefined);
-
-          const timestamp = adapterResult.updatedAt || adapterResult.createdAt || new Date();
-
-          const finalRow = await db.transaction(async (trx) => {
-            await trx
-              .update(refunds)
-              .set({
-                status: normalizedStatus,
-                providerTxnId: providerTxnId ?? null,
-                utrMasked: utrMasked ?? null,
-                updatedAt: timestamp,
-              })
-              .where(
-                and(
-                  eq(refunds.id, insertedRefund!.id),
-                  eq(refunds.tenantId, resolvedTenantId)
-                )
-              );
-
-            if (normalizedStatus === 'completed') {
-              await trx
-                .update(payments)
-                .set({
-                  amountRefundedMinor: sql`${payments.amountRefundedMinor} + ${params.amount}`,
-                  updatedAt: timestamp,
-                })
-                .where(
-                  and(
-                    eq(payments.id, params.paymentId),
-                    eq(payments.tenantId, resolvedTenantId)
-                  )
-                );
-            }
-
-=======
-          // Create refund through adapter with idempotency
-          const enrichedParams: CreateRefundParams = {
-            ...params,
-            idempotencyKey,
-            providerPaymentId: payment.providerPaymentId,
-            amount: requestedAmountMinor,
-            merchantRefundId: normalizedMerchantRefundId,
-            originalMerchantOrderId:
-              params.originalMerchantOrderId
-              || payment.providerOrderId
-              || payment.orderId,
-          };
-
-          const result = await this.executeWithRetry(
-            () => adapter.createRefund(enrichedParams),
-            this.config.retryAttempts || 3
-          );
-
-          const resolvedMerchantRefundId = result.merchantRefundId || enrichedParams.merchantRefundId;
-          const resolvedOriginalMerchantOrderId = result.originalMerchantOrderId || enrichedParams.originalMerchantOrderId;
-          const resolvedAmountMinor = typeof result.amount === 'number' && !Number.isNaN(result.amount)
-            ? result.amount
-            : requestedAmountMinor;
-          const maskedRefundUtr = adapter.provider === 'phonepe'
-            ? maskPhonePeUtr(result.upiUtr || result.providerData?.paymentInstrument?.utr) ?? undefined
-            : result.upiUtr;
-
-          const normalizedResult: RefundResult = {
-            ...result,
-            amount: resolvedAmountMinor,
-            merchantRefundId: resolvedMerchantRefundId,
-            originalMerchantOrderId: resolvedOriginalMerchantOrderId,
-            upiUtr: maskedRefundUtr,
-          };
-
-          const normalizedStatus = String(normalizedResult.status ?? '').toLowerCase();
-          const refundSucceeded = ['completed', 'succeeded', 'success', 'captured', 'refunded'].includes(normalizedStatus);
-
-          // Store refund and log event in transaction
-          await db.transaction(async (trx) => {
-            // Store refund
-            await trx.insert(refunds).values({
-              id: normalizedResult.refundId,
-              tenantId: resolvedTenantId,
-              paymentId: normalizedResult.paymentId,
-              provider: adapter.provider,
-              providerRefundId: normalizedResult.providerRefundId,
-              merchantRefundId: normalizedResult.merchantRefundId,
-              originalMerchantOrderId: normalizedResult.originalMerchantOrderId,
-              amountMinor: normalizedResult.amount,
-              status: normalizedResult.status,
-              reason: normalizedResult.reason,
-              upiUtr: maskedRefundUtr,
-              createdAt: normalizedResult.createdAt,
-              updatedAt: normalizedResult.updatedAt || normalizedResult.createdAt,
-            });
-
-            // Log refund event
->>>>>>> f66dac2f
-            await trx.insert(paymentEvents).values({
-              id: crypto.randomUUID(),
-              tenantId: resolvedTenantId,
-              paymentId: normalizedResult.paymentId,
-              provider: adapter.provider,
-              type: 'refund_created',
-              data: {
-<<<<<<< HEAD
-                refundId: insertedRefund!.id,
-                amount: params.amount,
-                status: normalizedStatus,
-              },
-              occurredAt: timestamp,
-            });
-
-            const [row] = await trx
-              .select()
-              .from(refunds)
-              .where(
-                and(
-                  eq(refunds.id, insertedRefund!.id),
-                  eq(refunds.tenantId, resolvedTenantId)
-                )
-              )
-              .limit(1);
-
-            return row!;
-          });
-
-          const resolvedRow = finalRow || {
-            ...(insertedRefund as typeof refunds.$inferSelect),
-            status: normalizedStatus,
-            providerTxnId: providerTxnId ?? insertedRefund?.providerTxnId ?? null,
-            utrMasked: utrMasked ?? insertedRefund?.utrMasked ?? null,
-            updatedAt: timestamp,
-          };
-
-          return this.toRefundResult(resolvedRow, paymentRecord, {
-            providerTransactionId: providerTxnId,
-            utrMasked,
-          });
-=======
-                refundId: normalizedResult.refundId,
-                amount: normalizedResult.amount,
-                reason: normalizedResult.reason,
-                merchantRefundId: normalizedResult.merchantRefundId,
-                originalMerchantOrderId: normalizedResult.originalMerchantOrderId,
-                upiUtr: maskedRefundUtr,
-              },
-              occurredAt: normalizedResult.createdAt,
-            });
-
-            if (refundSucceeded) {
-              const nextRefundedMinor = currentSucceededMinor + normalizedResult.amount;
-              await trx
-                .update(payments)
-                .set({
-                  amountRefundedMinor: nextRefundedMinor,
-                  updatedAt: new Date(),
-                })
-                .where(
-                  and(
-                    eq(payments.id, normalizedResult.paymentId),
-                    eq(payments.tenantId, resolvedTenantId)
-                  )
-                );
-            }
-          });
-
-          return normalizedResult;
->>>>>>> f66dac2f
-
-        } catch (error) {
-          if (insertedRefund) {
-            await db
-              .update(refunds)
-              .set({
-                status: 'failed',
-                updatedAt: new Date(),
-              })
-              .where(
-                and(
-                  eq(refunds.id, insertedRefund.id),
-                  eq(refunds.tenantId, resolvedTenantId)
-                )
-              );
-          }
-
-          if (error instanceof RefundError) {
-            console.error('Refund creation failed:', error);
-            throw error;
-          }
-
-          console.error('Refund creation failed:', error);
-          if (error instanceof RefundError) {
-            throw error;
-          }
-          throw new RefundError(
-            'Failed to create refund',
-            'REFUND_CREATION_FAILED',
-            undefined,
-            error
-          );
-        }
-      }
-    );
-  }
-  
-  /**
-   * Get refund status
-   */
-  public async getRefundStatus(refundId: string, tenantId: string): Promise<RefundResult> {
-    try {
-      // Get refund from database to determine provider
-      const resolvedTenantId = tenantId || 'default';
-      const record = await this.getStoredRefund(refundId, resolvedTenantId);
-      if (!record) {
-        throw new RefundError('Refund not found', 'REFUND_NOT_FOUND');
-      }
-
-      // Get adapter for the provider
-      const adapter = await adapterFactory.createAdapter(
-        record.payment.provider as PaymentProvider,
-        this.config.environment,
-        resolvedTenantId
-      );
-
-      // Get status through adapter
-<<<<<<< HEAD
-      const adapterResult = await adapter.getRefundStatus(refundId);
-      const normalizedStatus = this.normalizeRefundStatus(adapterResult.status);
-
-      let updatedRow = record.refund;
-
-      if (normalizedStatus !== this.normalizeRefundStatus(record.refund.status)) {
-        updatedRow =
-          (await this.updateStoredRefund(
-            {
-              ...adapterResult,
-              status: normalizedStatus,
-              paymentId: record.refund.paymentId,
-              merchantRefundId: record.refund.merchantRefundId,
-              provider: adapter.provider,
-              environment: this.config.environment,
-            },
-            resolvedTenantId
-          )) ?? record.refund;
-=======
-      const result = await adapter.getRefundStatus(refundId);
-      
-      // Update refund in database if status changed
-      if (result.status !== refund.status) {
-        await this.updateStoredRefund(result, refund, resolvedTenantId);
->>>>>>> f66dac2f
-
-        // Log status change event
-        await this.logPaymentEvent({
-          id: crypto.randomUUID(),
-          tenantId: resolvedTenantId,
-          refundId: adapterResult.refundId,
-          provider: adapter.provider,
-          environment: this.config.environment,
-          type: 'refund_status_changed',
-          status: normalizedStatus,
-          data: {
-            previousStatus: record.refund.status,
-            newStatus: normalizedStatus,
-          },
-          timestamp: new Date(),
-          source: 'api',
-        });
-      }
-
-      return this.toRefundResult(updatedRow, record.payment, {
-        providerTransactionId:
-          adapterResult.providerTransactionId ?? updatedRow.providerTxnId ?? undefined,
-        utrMasked: adapterResult.utrMasked ?? updatedRow.utrMasked ?? undefined,
-      });
-
-    } catch (error) {
-      console.error('Refund status check failed:', error);
-      throw new RefundError(
-        'Failed to get refund status',
-        'REFUND_STATUS_CHECK_FAILED',
-        undefined,
-        error
-      );
-    }
-  }
-  
-  /**
-   * Perform health check on all providers
-   */
-  public async performHealthCheck(tenantId: string): Promise<HealthCheckResult[]> {
-    const resolvedTenantId = tenantId || 'default';
-    const healthStatus = await adapterFactory.getHealthStatus(this.config.environment, resolvedTenantId);
-
-    return healthStatus.map(status => ({
-      provider: status.provider,
-      environment: status.environment,
-      healthy: status.healthy,
-      tests: status.tests,
-      responseTime: status.responseTime,
-      error: status.error,
-      timestamp: status.timestamp,
-    }));
-  }
-
-  /**
-   * Capture an authorized payment
-   */
-  public async capturePayment(
-    paymentId: string,
-    tenantId: string,
-    amountMinor?: number
-  ): Promise<PaymentResult> {
-    const resolvedTenantId = tenantId || 'default';
-    let paymentRecord: (typeof payments.$inferSelect) | null = null;
-
-    try {
-      paymentRecord = await this.getStoredPayment(paymentId, resolvedTenantId);
-      if (!paymentRecord) {
-        throw new PaymentError('Payment not found', 'PAYMENT_NOT_FOUND');
-      }
-
-      if (!paymentRecord.providerPaymentId) {
-        throw new PaymentError(
-          'Payment is missing provider payment identifier',
-          'MISSING_PROVIDER_PAYMENT_ID',
-          paymentRecord.provider as PaymentProvider
-        );
-      }
-
-      const adapter = await adapterFactory.createAdapter(
-        paymentRecord.provider as PaymentProvider,
-        this.config.environment,
-        resolvedTenantId
-      );
-
-      const captureResult = await this.executeWithRetry(
-        () => adapter.capturePayment({
-          paymentId,
-          providerPaymentId: paymentRecord!.providerPaymentId!,
-          amount: amountMinor,
-        }),
-        this.config.retryAttempts || 3
-      );
-
-      await this.updateStoredPayment(captureResult, resolvedTenantId, {
-        id: crypto.randomUUID(),
-        tenantId: resolvedTenantId,
-        paymentId: captureResult.paymentId,
-        provider: adapter.provider,
-        environment: this.config.environment,
-        type: 'payment_captured',
-        status: captureResult.status,
-        data: {
-          previousStatus: paymentRecord.status,
-          amountCaptured: captureResult.amount,
-          requestedAmount: amountMinor ?? captureResult.amount,
-        },
-        timestamp: new Date(),
-        source: 'api',
-      });
-
-      return captureResult;
-    } catch (error) {
-      console.error('Payment capture failed:', error);
-      throw new PaymentError(
-        'Failed to capture payment',
-        'PAYMENT_CAPTURE_FAILED',
-        paymentRecord?.provider as PaymentProvider,
-        error
-      );
-    }
-  }
-  
-  /**
-   * Execute operation with retry logic
-   */
-  private async executeWithRetry<T>(
-    operation: () => Promise<T>,
-    maxRetries: number
-  ): Promise<T> {
-    let lastError: Error;
-    
-    for (let attempt = 1; attempt <= maxRetries; attempt++) {
-      try {
-        return await Promise.race([
-          operation(),
-          this.createTimeoutPromise<T>()
-        ]);
-      } catch (error) {
-        lastError = error as Error;
-        
-        if (attempt === maxRetries) {
-          break;
-        }
-        
-        // Wait before retry with exponential backoff
-        const delay = Math.min(1000 * Math.pow(2, attempt - 1), 5000);
-        await this.delay(delay);
-      }
-    }
-    
-    throw lastError!;
-  }
-  
-  /**
-   * Create timeout promise
-   */
-  private createTimeoutPromise<T>(): Promise<T> {
-    const timeout = this.config.timeout || 30000;
-    return new Promise((_, reject) => {
-      setTimeout(() => {
-        reject(new Error(`Operation timed out after ${timeout}ms`));
-      }, timeout);
-    });
-  }
-  
-  /**
-   * Delay utility
-   */
-  private delay(ms: number): Promise<void> {
-    return new Promise(resolve => setTimeout(resolve, ms));
-  }
-
-  private extractProviderMetadata(
-    providerData?: Record<string, any>,
-    provider?: PaymentProvider
-  ): {
-    providerTransactionId?: string;
-    providerReferenceId?: string;
-    upiPayerHandle?: string;
-    upiUtr?: string;
-    receiptUrl?: string;
-    upiInstrumentVariant?: string;
-  } {
-    const metadata: {
-      providerTransactionId?: string;
-      providerReferenceId?: string;
-      upiPayerHandle?: string;
-      upiUtr?: string;
-      receiptUrl?: string;
-      upiInstrumentVariant?: string;
-    } = {};
-
-    if (!providerData) {
-      return metadata;
-    }
-
-    const nestedSources = [
-      providerData,
-      typeof providerData.data === 'object' ? providerData.data : undefined,
-      typeof providerData.paymentInstrument === 'object' ? providerData.paymentInstrument : undefined,
-      typeof providerData.instrumentResponse === 'object' ? providerData.instrumentResponse : undefined,
-    ].filter(Boolean) as Record<string, any>[];
-
-    const pickString = (...values: Array<unknown>): string | undefined => {
-      for (const value of values) {
-        if (typeof value === 'string' && value.trim().length > 0) {
-          return value.trim();
-        }
-      }
-      return undefined;
-    };
-
-    const instrumentResponse =
-      typeof providerData.instrumentResponse === 'object' &&
-      providerData.instrumentResponse !== null
-        ? (providerData.instrumentResponse as Record<string, any>)
-        : undefined;
-
-    const paymentInstrument =
-      typeof providerData.paymentInstrument === 'object' &&
-      providerData.paymentInstrument !== null
-        ? (providerData.paymentInstrument as Record<string, any>)
-        : undefined;
-
-    const nestedPaymentInstrument =
-      instrumentResponse &&
-      typeof instrumentResponse.paymentInstrument === 'object' &&
-      instrumentResponse.paymentInstrument !== null
-        ? (instrumentResponse.paymentInstrument as Record<string, any>)
-        : undefined;
-
-    const providerTransactionId = pickString(
-      ...nestedSources.map(source => source.providerTransactionId),
-      ...nestedSources.map(source => source.transactionId),
-      ...nestedSources.map(source => source.pgTransactionId),
-      ...nestedSources.map(source => source.gatewayTransactionId)
-    );
-
-    const providerReferenceId = pickString(
-      ...nestedSources.map(source => source.providerReferenceId),
-      ...nestedSources.map(source => source.merchantTransactionId),
-      ...nestedSources.map(source => source.orderId),
-      ...nestedSources.map(source => source.referenceId)
-    );
-
-    const upiPayerHandle = pickString(
-      ...nestedSources.map(source => source.upiPayerHandle),
-      ...nestedSources.map(source => source.payerVpa),
-      ...nestedSources.map(source => source.payerHandle),
-      ...nestedSources.map(source => source.virtualPaymentAddress),
-      ...nestedSources.map(source => source.vpa),
-      ...nestedSources.map(source => source.payerAddress)
-    );
-
-    const upiUtr = pickString(
-      ...nestedSources.map(source => source.upiUtr),
-      ...nestedSources.map(source => source.utr),
-      ...nestedSources.map(source => source.upiTransactionId)
-    );
-
-    const receiptUrl = pickString(
-      ...nestedSources.map(source => source.receiptUrl),
-      ...nestedSources.map(source => source.receipt),
-      ...nestedSources.map(source => source.receiptLink),
-      ...nestedSources.map(source => source.receiptPath),
-      ...nestedSources.map(source => source.receipt_path)
-    );
-
-    const instrumentVariantCandidates: Array<string | undefined> = [
-      instrumentResponse?.type,
-      instrumentResponse?.instrumentType,
-      nestedPaymentInstrument?.type,
-      nestedPaymentInstrument?.instrumentType,
-      paymentInstrument?.type,
-      paymentInstrument?.instrumentType,
-    ];
-
-    let upiInstrumentVariant: string | undefined;
-    for (const candidate of instrumentVariantCandidates) {
-      const normalizedVariant = normalizeUpiInstrumentVariant(candidate);
-      if (normalizedVariant) {
-        upiInstrumentVariant = normalizedVariant;
-        break;
-      }
-    }
-
-    const shouldMaskUpi = provider === 'phonepe';
-    const maskedUpiHandle = shouldMaskUpi
-      ? maskPhonePeVirtualPaymentAddress(upiPayerHandle)
-      : upiPayerHandle ?? undefined;
-    const maskedUpiUtr = shouldMaskUpi
-      ? maskPhonePeUtr(upiUtr)
-      : upiUtr ?? undefined;
-
-    return {
-      providerTransactionId,
-      providerReferenceId,
-      upiPayerHandle: maskedUpiHandle,
-      upiUtr: maskedUpiUtr,
-      receiptUrl,
-      upiInstrumentVariant,
-    };
-  }
-
-  /**
-   * Store payment in database
-   */
-  private async storePayment(result: PaymentResult, provider: PaymentProvider): Promise<void> {
-    await db.insert(payments).values({
-      id: result.paymentId,
-      orderId: result.providerOrderId || result.paymentId,
-      provider: provider,
-      environment: this.config.environment,
-      providerPaymentId: result.providerPaymentId,
-      providerOrderId: result.providerOrderId,
-      amountAuthorizedMinor: result.amount,
-      currency: result.currency,
-      status: PaymentsService.toStorageStatus(result.status),
-      methodKind: result.method?.type,
-      methodBrand: result.method?.brand,
-      last4: result.method?.last4,
-      createdAt: result.createdAt,
-      updatedAt: result.updatedAt || result.createdAt,
-    });
-  }
-  
-  /**
-   * Update stored payment with transaction safety
-   */
-  private async updateStoredPayment(result: PaymentResult, tenantId: string, event: PaymentEvent): Promise<void> {
-    await db.transaction(async (trx) => {
-      const [existingPayment] = await trx
-        .select({
-          orderId: payments.orderId,
-          currentStatus: payments.status,
-          provider: payments.provider,
-        })
-        .from(payments)
-        .where(
-          and(
-            eq(payments.id, result.paymentId),
-            eq(payments.tenantId, tenantId)
-          )
-        )
-        .limit(1);
-
-      if (!existingPayment) {
-        return;
-      }
-
-      const currentLifecycle = PaymentsService.normalizeLifecycleStatus(existingPayment.currentStatus);
-      const nextLifecycle = PaymentsService.normalizeLifecycleStatus(result.status);
-      const transitionAllowed = PaymentsService.canTransitionLifecycleStatus(
-        currentLifecycle,
-        nextLifecycle
-      );
-
-      if (!transitionAllowed) {
-        return;
-      }
-
-      const updateData: Record<string, any> = {
-        status: PaymentsService.toStorageStatus(result.status),
-        methodKind: result.method?.type,
-        methodBrand: result.method?.brand,
-        last4: result.method?.last4,
-        updatedAt: result.updatedAt || new Date(),
-      };
-
-      const providerForMasking = (result.provider ?? event.provider ?? existingPayment?.provider) as PaymentProvider | undefined;
-
-      const providerMetadata = this.extractProviderMetadata(
-        result.providerData,
-        providerForMasking
-      );
-
-      if (result.providerPaymentId) {
-        updateData.providerPaymentId = result.providerPaymentId;
-      }
-
-      if (result.providerOrderId) {
-        updateData.providerOrderId = result.providerOrderId;
-      }
-
-      if (nextLifecycle === 'COMPLETED' && typeof result.amount === 'number') {
-        updateData.amountCapturedMinor = result.amount;
-      }
-
-      if (providerMetadata.providerTransactionId) {
-        updateData.providerTransactionId = providerMetadata.providerTransactionId;
-      }
-
-      if (providerMetadata.providerReferenceId) {
-        updateData.providerReferenceId = providerMetadata.providerReferenceId;
-      }
-
-      if (providerMetadata.upiPayerHandle) {
-        updateData.upiPayerHandle =
-          providerForMasking === 'phonepe'
-            ? maskPhonePeVirtualPaymentAddress(providerMetadata.upiPayerHandle) ?? providerMetadata.upiPayerHandle
-            : providerMetadata.upiPayerHandle;
-      }
-
-      if (providerMetadata.upiUtr) {
-        updateData.upiUtr =
-          providerForMasking === 'phonepe'
-            ? maskPhonePeUtr(providerMetadata.upiUtr) ?? providerMetadata.upiUtr
-            : providerMetadata.upiUtr;
-      }
-
-      if (providerMetadata.upiInstrumentVariant) {
-        updateData.upiInstrumentVariant = providerMetadata.upiInstrumentVariant;
-      }
-
-      if (providerMetadata.receiptUrl) {
-        updateData.receiptUrl = providerMetadata.receiptUrl;
-      }
-
-      await trx
-        .update(payments)
-        .set(updateData)
-        .where(
-          and(
-            eq(payments.id, result.paymentId),
-            eq(payments.tenantId, tenantId)
-          )
-        );
-
-      await trx.insert(paymentEvents).values({
-        id: event.id,
-        tenantId,
-        paymentId: event.paymentId ?? result.paymentId,
-        provider: event.provider,
-        type: event.type,
-        data: event.data,
-        occurredAt: event.timestamp,
-      });
-
-      const paymentOrderId = existingPayment?.orderId;
-      let shouldPromoteOrder =
-        paymentOrderId &&
-        nextLifecycle === 'COMPLETED' &&
-        event.type === 'payment_verified' &&
-        transitionAllowed;
-
-      if (shouldPromoteOrder) {
-        const [orderRecord] = await trx
-          .select({ paymentStatus: orders.paymentStatus })
-          .from(orders)
-          .where(eq(orders.id, paymentOrderId))
-          .limit(1);
-
-        if (orderRecord?.paymentStatus === 'paid') {
-          shouldPromoteOrder = false;
-        }
-      }
-
-      if (shouldPromoteOrder) {
-        await trx
-          .update(orders)
-          .set({
-            paymentStatus: 'paid',
-            status: sql`CASE WHEN ${orders.status} = 'pending' THEN 'confirmed' ELSE ${orders.status} END`,
-            updatedAt: new Date(),
-          })
-          .where(
-            and(
-              eq(orders.id, paymentOrderId),
-              sql`${orders.paymentStatus} <> 'paid'`
-            )
-          );
-      }
-    });
-  }
-
-  private static normalizeLifecycleStatus(status: string | null | undefined): PaymentLifecycleStatus {
-    return normalizePaymentLifecycleStatus(status);
-  }
-
-  private static canTransitionLifecycleStatus(
-    current: PaymentLifecycleStatus,
-    next: PaymentLifecycleStatus
-  ): boolean {
-    return canTransitionPaymentLifecycle(current, next);
-  }
-
-  private static toStorageStatus(status: string | null | undefined): string {
-    if (!status) {
-      return 'CREATED';
-    }
-
-    const normalized = status.toString().trim();
-
-    if (!normalized) {
-      return 'CREATED';
-    }
-
-    const upper = normalized.toUpperCase();
-    const lifecycle = normalizePaymentLifecycleStatus(upper);
-
-    if (lifecycle === 'COMPLETED') {
-      return 'COMPLETED';
-    }
-
-    if (lifecycle === 'PENDING') {
-      return 'PENDING';
-    }
-
-    if (lifecycle === 'FAILED') {
-      if (upper === 'FAILED' || upper === 'FAILURE') {
-        return 'FAILED';
-      }
-      return upper;
-    }
-
-    if (lifecycle === 'CREATED' || upper === 'CREATED') {
-      return 'CREATED';
-    }
-
-    return upper;
-  }
-  
-  /**
-   * Get stored payment
-   */
-  private async getStoredPayment(paymentId: string, tenantId: string) {
-    const result = await db
-      .select()
-      .from(payments)
-      .where(
-        and(
-          eq(payments.id, paymentId),
-          eq(payments.tenantId, tenantId)
-        )
-      )
-      .limit(1);
-
-    return result[0] || null;
-  }
-
-  private mapStoredRefundToResult(
-    storedRefund: typeof refunds.$inferSelect,
-    fallbackProvider?: PaymentProvider
-  ): RefundResult {
-    const provider = (storedRefund.provider as PaymentProvider | undefined) ?? fallbackProvider;
-
-    if (!provider) {
-      throw new RefundError(
-        'Stored refund is missing provider metadata',
-        'REFUND_PROVIDER_UNKNOWN'
-      );
-    }
-
-    const maskedUtr = provider === 'phonepe'
-      ? maskPhonePeUtr(storedRefund.upiUtr ?? undefined) ?? undefined
-      : storedRefund.upiUtr ?? undefined;
-
-    return {
-      refundId: storedRefund.id,
-      paymentId: storedRefund.paymentId,
-      providerRefundId: storedRefund.providerRefundId ?? undefined,
-      merchantRefundId: storedRefund.merchantRefundId ?? undefined,
-      originalMerchantOrderId: storedRefund.originalMerchantOrderId ?? undefined,
-      amount: storedRefund.amountMinor ?? 0,
-      status: storedRefund.status as RefundResult['status'],
-      provider,
-      environment: this.config.environment,
-      reason: storedRefund.reason ?? undefined,
-      upiUtr: maskedUtr,
-      createdAt: storedRefund.createdAt ?? new Date(),
-      updatedAt: storedRefund.updatedAt ?? storedRefund.createdAt ?? new Date(),
-    };
-  }
-
-  /**
-   * Update stored refund
-   */
-<<<<<<< HEAD
-  private async updateStoredRefund(
-    result: RefundResult,
-    tenantId: string
-  ): Promise<typeof refunds.$inferSelect | null> {
-    const normalizedStatus = this.normalizeRefundStatus(result.status);
-
-    return await db.transaction(async (trx) => {
-      const [existing] = await trx
-        .select()
-        .from(refunds)
-        .where(
-          and(
-            eq(refunds.id, result.refundId),
-            eq(refunds.tenantId, tenantId)
-          )
-        )
-        .limit(1);
-
-      if (!existing) {
-        return null;
-      }
-
-      await trx
-        .update(refunds)
-        .set({
-          status: normalizedStatus,
-          providerTxnId: result.providerTransactionId ?? existing.providerTxnId,
-          utrMasked: result.utrMasked ?? existing.utrMasked,
-          updatedAt: result.updatedAt || new Date(),
-        })
-        .where(
-          and(
-            eq(refunds.id, result.refundId),
-            eq(refunds.tenantId, tenantId)
-          )
-        );
-
-      if (existing.status !== 'completed' && normalizedStatus === 'completed') {
-        await trx
-          .update(payments)
-          .set({
-            amountRefundedMinor: sql`${payments.amountRefundedMinor} + ${existing.amountMinor}`,
-            updatedAt: result.updatedAt || new Date(),
-          })
-          .where(
-            and(
-              eq(payments.id, existing.paymentId),
-              eq(payments.tenantId, tenantId)
-            )
-          );
-      }
-
-      const [updated] = await trx
-        .select()
-        .from(refunds)
-        .where(
-          and(
-            eq(refunds.id, result.refundId),
-            eq(refunds.tenantId, tenantId)
-          )
-        )
-        .limit(1);
-
-      return updated ?? existing;
-=======
-  private async storeRefund(result: RefundResult, provider: PaymentProvider): Promise<void> {
-    await db.insert(refunds).values({
-      id: result.refundId,
-      paymentId: result.paymentId,
-      provider: provider,
-      providerRefundId: result.providerRefundId,
-      merchantRefundId: result.merchantRefundId,
-      originalMerchantOrderId: result.originalMerchantOrderId,
-      amountMinor: result.amount,
-      status: result.status,
-      reason: result.reason,
-      upiUtr: result.upiUtr,
-      createdAt: result.createdAt,
-      updatedAt: result.updatedAt || result.createdAt,
->>>>>>> f66dac2f
-    });
-  }
-
-  /**
-   * Normalize refund status values
-   */
-<<<<<<< HEAD
-  private normalizeRefundStatus(status: any): RefundStatus {
-    if (typeof status !== 'string') {
-      return 'pending';
-    }
-
-    const normalized = status.trim().toLowerCase();
-
-    switch (normalized) {
-      case 'success':
-      case 'succeeded':
-      case 'completed':
-      case 'captured':
-        return 'completed';
-      case 'failed':
-      case 'failure':
-      case 'declined':
-        return 'failed';
-      case 'cancelled':
-      case 'canceled':
-      case 'timeout':
-      case 'timed_out':
-      case 'timedout':
-        return 'cancelled';
-      case 'processing':
-      case 'initiated':
-        return 'processing';
-      case 'pending':
-      default:
-        return 'pending';
-    }
-  }
-
-  private toRefundResult(
-    row: typeof refunds.$inferSelect,
-    payment: typeof payments.$inferSelect,
-    overrides?: {
-      providerTransactionId?: string;
-      utrMasked?: string;
-    }
-  ): RefundResult {
-    return {
-      refundId: row.id,
-      paymentId: row.paymentId,
-      merchantRefundId: row.merchantRefundId,
-      amount: row.amountMinor,
-      status: this.normalizeRefundStatus(row.status),
-      provider: payment.provider as PaymentProvider,
-      environment: this.config.environment,
-      providerTransactionId:
-        overrides?.providerTransactionId ?? row.providerTxnId ?? undefined,
-      utrMasked: overrides?.utrMasked ?? row.utrMasked ?? undefined,
-      createdAt: row.createdAt ?? new Date(),
-      updatedAt: row.updatedAt ?? undefined,
-    };
-=======
-  private async updateStoredRefund(
-    result: RefundResult,
-    existingRefund: typeof refunds.$inferSelect,
-    tenantId: string
-  ): Promise<void> {
-    const updateData: Record<string, any> = {
-      status: result.status,
-      updatedAt: result.updatedAt || new Date(),
-    };
-
-    if (result.providerRefundId) {
-      updateData.providerRefundId = result.providerRefundId;
-    }
-
-    if (result.merchantRefundId) {
-      updateData.merchantRefundId = result.merchantRefundId;
-    }
-
-    if (result.originalMerchantOrderId) {
-      updateData.originalMerchantOrderId = result.originalMerchantOrderId;
-    }
-
-    if (typeof result.amount === 'number' && !Number.isNaN(result.amount)) {
-      updateData.amountMinor = result.amount;
-    }
-
-    const provider = existingRefund.provider as PaymentProvider | undefined;
-    const maskedUtr = provider === 'phonepe'
-      ? maskPhonePeUtr(result.upiUtr || result.providerData?.paymentInstrument?.utr) ?? existingRefund.upiUtr
-      : result.upiUtr;
-
-    if (maskedUtr) {
-      updateData.upiUtr = maskedUtr;
-    }
-
-    await db
-      .update(refunds)
-      .set(updateData)
-      .where(
-        and(
-          eq(refunds.id, result.refundId),
-          eq(refunds.tenantId, tenantId)
-        )
-      );
-
-    const paymentId = result.paymentId || existingRefund.paymentId;
-    const normalizedStatus = String(result.status ?? '').toLowerCase();
-    const shouldRecalculate = ['completed', 'succeeded', 'success', 'captured', 'refunded', 'failed', 'cancelled'].includes(normalizedStatus);
-
-    if (paymentId && shouldRecalculate) {
-      const [totals] = await db
-        .select({
-          totalSucceeded: sql<number>`COALESCE(SUM(CASE WHEN ${refunds.status} IN ('succeeded','success','completed','captured','refunded') THEN ${refunds.amountMinor} ELSE 0 END), 0)`
-        })
-        .from(refunds)
-        .where(
-          and(
-            eq(refunds.paymentId, paymentId),
-            eq(refunds.tenantId, tenantId)
-          )
-        );
-
-      const succeededMinor = totals?.totalSucceeded ?? 0;
-
-      await db
-        .update(payments)
-        .set({
-          amountRefundedMinor: succeededMinor,
-          updatedAt: new Date(),
-        })
-        .where(
-          and(
-            eq(payments.id, paymentId),
-            eq(payments.tenantId, tenantId)
-          )
-        );
-    }
->>>>>>> f66dac2f
-  }
-
-  /**
-   * Get stored refund
-   */
-  private async getStoredRefund(refundId: string, tenantId: string) {
-    const refundResult = await db
-      .select()
-      .from(refunds)
-      .where(
-        and(
-          eq(refunds.id, refundId),
-          eq(refunds.tenantId, tenantId)
-        )
-      )
-      .limit(1);
-
-    const refund = refundResult[0];
-    if (!refund) {
-      return null;
-    }
-
-    const paymentResult = await db
-      .select()
-      .from(payments)
-      .where(
-        and(
-          eq(payments.id, refund.paymentId),
-          eq(payments.tenantId, tenantId)
-        )
-      )
-      .limit(1);
-
-    const payment = paymentResult[0];
-    if (!payment) {
-      return null;
-    }
-
-    return { refund, payment } as const;
-  }
-  
-  /**
-   * Log payment event
-   */
-  private async logPaymentEvent(event: PaymentEvent): Promise<void> {
-    await db.insert(paymentEvents).values({
-      id: event.id,
-      paymentId: event.paymentId,
-      tenantId: event.tenantId,
-      provider: event.provider,
-      type: event.type,
-      data: event.data,
-      occurredAt: event.timestamp,
-    });
-  }
-  
-  /**
-   * Get default success URL
-   */
-  private getDefaultSuccessUrl(): string {
-    return `${process.env.BASE_URL || 'http://localhost:3000'}/payment-success`;
-  }
-  
-  /**
-   * Get default failure URL
-   */
-  private getDefaultFailureUrl(): string {
-    return `${process.env.BASE_URL || 'http://localhost:3000'}/payment-failed`;
-  }
-
-  private async findCapturedUpiPayment(orderId: string, tenantId: string) {
-    const existing = await db
-      .select({ id: payments.id })
-      .from(payments)
-      .where(
-        and(
-          eq(payments.orderId, orderId),
-          eq(payments.tenantId, tenantId),
-          eq(payments.methodKind, 'upi'),
-          or(
-            inArray(payments.status, PaymentsService.upiCaptureStatuses),
-            gt(payments.amountCapturedMinor, 0)
-          )
-        )
-      )
-      .limit(1);
-
-    return existing[0] ?? null;
-  }
-}
-
-/**
- * Create service instance with default configuration
- */
-export const createPaymentsService = (overrides?: Partial<PaymentServiceConfig>) => {
-  const defaultConfig: PaymentServiceConfig = {
-    environment: (process.env.NODE_ENV === 'production' ? 'live' : 'test') as Environment,
-    retryAttempts: 3,
-    timeout: 30000,
-    ...overrides,
-  };
-  
-  return PaymentsService.getInstance(defaultConfig);
-};+  // Timestamps
+  createdAt: timestamp("created_at").defaultNow(),
+  updatedAt: timestamp("updated_at").defaultNow(),
+}, (table) => ({
+  uniqueMerchantRefundPerPayment: uniqueIndex("refunds_payment_merchant_refund_unique")
+    .on(table.paymentId, table.merchantRefundId),
+}));