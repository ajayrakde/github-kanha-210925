--- conflicted
+++ resolved
@@ -92,11 +92,7 @@
 
 4. **Orders & Analytics**
    - `/api/admin/orders` in `server/routes/admin.ts`, backed by `ordersRepository`.
-<<<<<<< HEAD
-   - `/api/orders` read endpoints now enforce `requireAdmin`, keeping buyer history available through `/api/auth/orders`.
-=======
    - `/api/orders` listings still require an admin session, while influencers automatically receive only orders that used their coupons and buyers can retrieve individual orders they own for checkout recovery.
->>>>>>> 5b78a6cc
    - `/api/analytics` in `server/routes/analytics.ts`.
    - Returned datasets and dashboards unchanged.
 
